/******
* name: arkenfox user.js
* date: 02 March 2021
* version 87-alpha
* url: https://github.com/arkenfox/user.js
* license: MIT: https://github.com/arkenfox/user.js/blob/master/LICENSE.txt

* README:

  1. Consider using Tor Browser if it meets your needs or fits your threat model better
       * https://www.torproject.org/about/torusers.html.en
  2. Required reading: Overview, Backing Up, Implementing, and Maintenance entries
       * https://github.com/arkenfox/user.js/wiki
  3. If you skipped step 2, return to step 2
  4. Make changes
       * There are often trade-offs and conflicts between security vs privacy vs anti-fingerprinting
         and these need to be balanced against functionality & convenience & breakage
       * Some site breakage and unintended consequences will happen. Everyone's experience will differ
         e.g. some user data is erased on close (section 2800), change this to suit your needs
       * While not 100% definitive, search for "[SETUP" tags
         e.g. third party images/videos not loading on some sites? check 1603
       * Take the wiki link in step 2 and read the Troubleshooting entry
  5. Some tag info
       [SETUP-SECURITY] it's one item, read it
            [SETUP-WEB] can cause some websites to break
         [SETUP-CHROME] changes how Firefox itself behaves (i.e. not directly website related)
           [SETUP-PERF] may impact performance
              [WARNING] used sparingly, heed them
  6. Override Recipes: https://github.com/arkenfox/user.js/issues/1080

* RELEASES: https://github.com/arkenfox/user.js/releases

  * It is best to use the arkenfox release that is optimized for and matches your Firefox version
  * EVERYONE: each release
    - run prefsCleaner or reset deprecated prefs (9999s) and prefs made redundant by RPF (4600s)
    - re-enable section 4600 if you don't use RFP
    ESR78
    - If you are not using arkenfox v78... (not a definitive list)
      - 1244: HTTPS-Only mode is enabled
      - 1401: document fonts is inactive as it is now covered by RFP in FF80+
      - 4600: some prefs may apply even if you use RFP
      - 9999: switch the appropriate deprecated section(s) back on

* INDEX:

  0100: STARTUP
  0200: GEOLOCATION / LANGUAGE / LOCALE
  0300: QUIET FOX
  0400: BLOCKLISTS / SAFE BROWSING
  0500: SYSTEM ADD-ONS / EXPERIMENTS
  0600: BLOCK IMPLICIT OUTBOUND
  0700: HTTP* / TCP/IP / DNS / PROXY / SOCKS etc
  0800: LOCATION BAR / SEARCH BAR / SUGGESTIONS / HISTORY / FORMS
  0900: PASSWORDS
  1000: CACHE / SESSION (RE)STORE / FAVICONS
  1200: HTTPS (SSL/TLS / OCSP / CERTS / HPKP / CIPHERS)
  1400: FONTS
  1600: HEADERS / REFERERS
  1700: CONTAINERS
  1800: PLUGINS
  2000: MEDIA / CAMERA / MIC
  2200: WINDOW MEDDLING & LEAKS / POPUPS
  2300: WEB WORKERS
  2400: DOM (DOCUMENT OBJECT MODEL) & JAVASCRIPT
  2500: HARDWARE FINGERPRINTING
  2600: MISCELLANEOUS
  2700: PERSISTENT STORAGE
  2800: SHUTDOWN
  4000: FPI (FIRST PARTY ISOLATION)
  4500: RFP (RESIST FINGERPRINTING)
  4600: RFP ALTERNATIVES
  4700: RFP ALTERNATIVES (USER AGENT SPOOFING)
  5000: PERSONAL
  9999: DEPRECATED / REMOVED / LEGACY / RENAMED

******/

/* START: internal custom pref to test for syntax errors
 * [NOTE] In FF60+, not all syntax errors cause parsing to abort i.e. reaching the last debug
 * pref no longer necessarily means that all prefs have been applied. Check the console right
 * after startup for any warnings/error messages related to non-applied prefs
 * [1] https://blog.mozilla.org/nnethercote/2018/03/09/a-new-preferences-parser-for-firefox/ ***/
user_pref("_user.js.parrot", "START: Oh yes, the Norwegian Blue... what's wrong with it?");

/* 0000: disable about:config warning
 * FF73-86: chrome://global/content/config.xhtml ***/
user_pref("general.warnOnAboutConfig", false); // XHTML version
user_pref("browser.aboutConfig.showWarning", false); // HTML version [FF71+]

/*** [SECTION 0100]: STARTUP ***/
user_pref("_user.js.parrot", "0100 syntax error: the parrot's dead!");
/* 0101: disable default browser check
 * [SETTING] General>Startup>Always check if Firefox is your default browser ***/
user_pref("browser.shell.checkDefaultBrowser", false);
/* 0102: set START page (0=blank, 1=home, 2=last visited page, 3=resume previous session)
 * [NOTE] Session Restore is not used in PB mode (0110) and is cleared with history (2803, 2804)
 * [SETTING] General>Startup>Restore previous session ***/
user_pref("browser.startup.page", 0);
/* 0103: set HOME+NEWWINDOW page
 * about:home=Activity Stream (default, see 0105), custom URL, about:blank
 * [SETTING] Home>New Windows and Tabs>Homepage and new windows ***/
user_pref("browser.startup.homepage", "about:blank");
/* 0104: set NEWTAB page
 * true=Activity Stream (default, see 0105), false=blank page
 * [SETTING] Home>New Windows and Tabs>New tabs ***/
user_pref("browser.newtabpage.enabled", false);
user_pref("browser.newtab.preload", false);
/* 0105: disable Activity Stream stuff (AS)
 * AS is the default homepage/newtab in FF57+, based on metadata and browsing behavior.
 *    **NOT LISTING ALL OF THESE: USE THE PREFERENCES UI**
 * [SETTING] Home>Firefox Home Content>...  to show/hide what you want ***/
/* 0105a: disable Activity Stream telemetry ***/
user_pref("browser.newtabpage.activity-stream.feeds.telemetry", false);
user_pref("browser.newtabpage.activity-stream.telemetry", false);
/* 0105b: disable Activity Stream Snippets
 * Runs code received from a server (aka Remote Code Execution) and sends information back to a metrics server
 * [1] https://abouthome-snippets-service.readthedocs.io/ ***/
user_pref("browser.newtabpage.activity-stream.feeds.snippets", false);
/* 0105c: disable Activity Stream Top Stories, Pocket-based and/or sponsored content ***/
user_pref("browser.newtabpage.activity-stream.feeds.section.topstories", false);
user_pref("browser.newtabpage.activity-stream.section.highlights.includePocket", false);
user_pref("browser.newtabpage.activity-stream.showSponsored", false);
user_pref("browser.newtabpage.activity-stream.feeds.discoverystreamfeed", false); // [FF66+]
/* 0105d: disable Activity Stream recent Highlights in the Library [FF57+] ***/
   // user_pref("browser.library.activity-stream.enabled", false);
/* 0105e: clear default topsites
 * [NOTE] This does not block you from adding your own ***/
user_pref("browser.newtabpage.activity-stream.default.sites", "");
/* 0110: start Firefox in PB (Private Browsing) mode
 * [NOTE] In this mode *all* windows are "private windows" and the PB mode icon is not displayed
 * [WARNING] The P in PB mode is misleading: it means no "persistent" disk storage such as history,
 * caches, searches, cookies, localStorage, IndexedDB etc (which you can achieve in normal mode).
 * In fact, PB mode limits or removes the ability to control some of these, and you need to quit
 * Firefox to clear them. PB is best used as a one off window (File>New Private Window) to provide
 * a temporary self-contained new session. Close all Private Windows to clear the PB mode session.
 * [SETTING] Privacy & Security>History>Custom Settings>Always use private browsing mode
 * [1] https://wiki.mozilla.org/Private_Browsing
 * [2] https://spreadprivacy.com/is-private-browsing-really-private/ ***/
   // user_pref("browser.privatebrowsing.autostart", true);

/*** [SECTION 0200]: GEOLOCATION / LANGUAGE / LOCALE ***/
user_pref("_user.js.parrot", "0200 syntax error: the parrot's definitely deceased!");
/** GEOLOCATION ***/
/* 0201: disable Location-Aware Browsing
 * [NOTE] Best left at default "true", fingerprintable, already behind a prompt (see 0202)
 * [1] https://www.mozilla.org/firefox/geolocation/ ***/
   // user_pref("geo.enabled", false);
/* 0202: set a default permission for Location (see 0201) [FF58+]
 * 0=always ask (default), 1=allow, 2=block
 * [NOTE] Best left at default "always ask", fingerprintable via Permissions API
 * [SETTING] to add site exceptions: Ctrl+I>Permissions>Access Your Location
 * [SETTING] to manage site exceptions: Options>Privacy & Security>Permissions>Location>Settings ***/
   // user_pref("permissions.default.geo", 2);
/* 0203: use Mozilla geolocation service instead of Google when geolocation is enabled [FF74+]
 * Optionally enable logging to the console (defaults to false) ***/
user_pref("geo.provider.network.url", "https://location.services.mozilla.com/v1/geolocate?key=%MOZILLA_API_KEY%");
   // user_pref("geo.provider.network.logging.enabled", true); // [HIDDEN PREF]
/* 0204: disable using the OS's geolocation service ***/
user_pref("geo.provider.ms-windows-location", false); // [WINDOWS]
user_pref("geo.provider.use_corelocation", false); // [MAC]
user_pref("geo.provider.use_gpsd", false); // [LINUX]
/* 0207: disable region updates
 * [1] https://firefox-source-docs.mozilla.org/toolkit/modules/toolkit_modules/Region.html ***/
user_pref("browser.region.network.url", ""); // [FF78+]
user_pref("browser.region.update.enabled", false); // [[FF79+]
/* 0208: set search region
 * [NOTE] May not be hidden if Firefox has changed your settings due to your region (see 0207) ***/
   // user_pref("browser.search.region", "US"); // [HIDDEN PREF]

/** LANGUAGE / LOCALE ***/
/* 0210: set preferred language for displaying web pages
 * [TEST] https://addons.mozilla.org/about ***/
user_pref("intl.accept_languages", "en-US, en");
/* 0211: enforce US English locale regardless of the system locale
 * [SETUP-WEB] May break some input methods e.g xim/ibus for CJK languages [1]
 * [1] https://bugzilla.mozilla.org/buglist.cgi?bug_id=867501,1629630 ***/
user_pref("javascript.use_us_english_locale", true); // [HIDDEN PREF]

/*** [SECTION 0300]: QUIET FOX
     We only disable the auto-INSTALL of Firefox (app) updates. You still get prompts to update,
     and it only takes one click. We highly discourage disabling auto-CHECKING for updates.

     Legitimate reasons to disable auto-INSTALLS include hijacked/monetized extensions, time
     constraints, legacy issues, dev/testing, and fear of breakage/bugs. It is still important
     to do updates for security reasons, please do so manually if you make changes.
***/
user_pref("_user.js.parrot", "0300 syntax error: the parrot's not pinin' for the fjords!");
/* 0301b: disable auto-CHECKING for extension and theme updates ***/
   // user_pref("extensions.update.enabled", false);
/* 0302a: disable auto-INSTALLING Firefox updates [NON-WINDOWS FF65+]
 * [NOTE] In FF65+ on Windows this SETTING (below) is now stored in a file and the pref was removed
 * [SETTING] General>Firefox Updates>Check for updates but let you choose to install them ***/
user_pref("app.update.auto", false);
/* 0302b: disable auto-INSTALLING extension and theme updates (after the check in 0301b)
 * [SETTING] about:addons>Extensions>[cog-wheel-icon]>Update Add-ons Automatically (toggle) ***/
   // user_pref("extensions.update.autoUpdateDefault", false);
/* 0306: disable extension metadata
 * used when installing/updating an extension, and in daily background update checks:
 * when false, extension detail tabs will have no description ***/
   // user_pref("extensions.getAddons.cache.enabled", false);
/* 0308: disable search engine updates (e.g. OpenSearch)
 * [NOTE] This does not affect Mozilla's built-in or Web Extension search engines ***/
user_pref("browser.search.update", false);
/* 0309: disable sending Flash crash reports ***/
user_pref("dom.ipc.plugins.flash.subprocess.crashreporter.enabled", false);
/* 0310: disable sending the URL of the website where a plugin crashed ***/
user_pref("dom.ipc.plugins.reportCrashURL", false);
/* 0320: disable about:addons' Recommendations pane (uses Google Analytics) ***/
user_pref("extensions.getAddons.showPane", false); // [HIDDEN PREF]
/* 0321: disable recommendations in about:addons' Extensions and Themes panes [FF68+] ***/
user_pref("extensions.htmlaboutaddons.recommendations.enabled", false);
/* 0330: disable telemetry
 * the pref (.unified) affects the behaviour of the pref (.enabled)
 * IF unified=false then .enabled controls the telemetry module
 * IF unified=true then .enabled ONLY controls whether to record extended data
 * so make sure to have both set as false
 * [NOTE] FF58+ 'toolkit.telemetry.enabled' is now LOCKED to reflect prerelease
 * or release builds (true and false respectively) [2]
 * [1] https://firefox-source-docs.mozilla.org/toolkit/components/telemetry/telemetry/internals/preferences.html
 * [2] https://medium.com/georg-fritzsche/data-preference-changes-in-firefox-58-2d5df9c428b5 ***/
user_pref("toolkit.telemetry.unified", false);
user_pref("toolkit.telemetry.enabled", false); // see [NOTE]
user_pref("toolkit.telemetry.server", "data:,");
user_pref("toolkit.telemetry.archive.enabled", false);
user_pref("toolkit.telemetry.newProfilePing.enabled", false); // [FF55+]
user_pref("toolkit.telemetry.shutdownPingSender.enabled", false); // [FF55+]
user_pref("toolkit.telemetry.updatePing.enabled", false); // [FF56+]
user_pref("toolkit.telemetry.bhrPing.enabled", false); // [FF57+] Background Hang Reporter
user_pref("toolkit.telemetry.firstShutdownPing.enabled", false); // [FF57+]
/* 0331: disable Telemetry Coverage
 * [1] https://blog.mozilla.org/data/2018/08/20/effectively-measuring-search-in-firefox/ ***/
user_pref("toolkit.telemetry.coverage.opt-out", true); // [HIDDEN PREF]
user_pref("toolkit.coverage.opt-out", true); // [FF64+] [HIDDEN PREF]
user_pref("toolkit.coverage.endpoint.base", "");
/* 0340: disable Health Reports
 * [SETTING] Privacy & Security>Firefox Data Collection & Use>Allow Firefox to send technical... data ***/
user_pref("datareporting.healthreport.uploadEnabled", false);
/* 0341: disable new data submission, master kill switch [FF41+]
 * If disabled, no policy is shown or upload takes place, ever
 * [1] https://bugzilla.mozilla.org/1195552 ***/
user_pref("datareporting.policy.dataSubmissionEnabled", false);
/* 0342: disable Studies (see 0503)
 * [SETTING] Privacy & Security>Firefox Data Collection & Use>Allow Firefox to install and run studies ***/
user_pref("app.shield.optoutstudies.enabled", false);
/* 0343: disable personalized Extension Recommendations in about:addons and AMO [FF65+]
 * [NOTE] This pref has no effect when Health Reports (0340) are disabled
 * [SETTING] Privacy & Security>Firefox Data Collection & Use>Allow Firefox to make personalized extension recommendations
 * [1] https://support.mozilla.org/kb/personalized-extension-recommendations ***/
user_pref("browser.discovery.enabled", false);
/* 0350: disable Crash Reports ***/
user_pref("breakpad.reportURL", "");
user_pref("browser.tabs.crashReporting.sendReport", false); // [FF44+]
user_pref("browser.crashReports.unsubmittedCheck.enabled", false); // [FF51+] [DEFAULT: false except Nightly]
/* 0351: enforce no submission of backlogged Crash Reports [FF58+]
 * [SETTING] Privacy & Security>Firefox Data Collection & Use>Allow Firefox to send backlogged crash reports  ***/
user_pref("browser.crashReports.unsubmittedCheck.autoSubmit2", false); // [DEFAULT: false]
/* 0390: disable Captive Portal detection
 * [1] https://www.eff.org/deeplinks/2017/08/how-captive-portals-interfere-wireless-security-and-privacy
 * [2] https://wiki.mozilla.org/Necko/CaptivePortal ***/
user_pref("captivedetect.canonicalURL", "");
user_pref("network.captive-portal-service.enabled", false); // [FF52+]
/* 0391: disable Network Connectivity checks [FF65+]
 * [1] https://bugzilla.mozilla.org/1460537 ***/
user_pref("network.connectivity-service.enabled", false);

/*** [SECTION 0400]: BLOCKLISTS / SAFE BROWSING (SB) ***/
user_pref("_user.js.parrot", "0400 syntax error: the parrot's passed on!");
/** BLOCKLISTS ***/
/* 0401: enforce Firefox blocklist
 * [NOTE] It includes updates for "revoked certificates"
 * [1] https://blog.mozilla.org/security/2015/03/03/revoking-intermediate-certificates-introducing-onecrl/ ***/
user_pref("extensions.blocklist.enabled", true); // [DEFAULT: true]

/** SAFE BROWSING (SB)
    Safe Browsing has taken many steps to preserve privacy. *IF* required, a full url is never
    sent to Google, only a PART-hash of the prefix, and this is hidden with noise of other real
    PART-hashes. Google also swear it is anonymized and only used to flag malicious sites.
    Firefox also takes measures such as striping out identifying parameters and since SBv4 (FF57+)
    doesn't even use cookies. (#Turn on browser.safebrowsing.debug to monitor this activity)

    #Required reading [#] https://feeding.cloud.geek.nz/posts/how-safe-browsing-works-in-firefox/
    [1] https://wiki.mozilla.org/Security/Safe_Browsing
    [2] https://support.mozilla.org/en-US/kb/how-does-phishing-and-malware-protection-work
***/
/* 0410: disable SB (Safe Browsing)
 * [WARNING] Do this at your own risk! These are the master switches.
 * [SETTING] Privacy & Security>Security>... "Block dangerous and deceptive content" ***/
   // user_pref("browser.safebrowsing.malware.enabled", false);
   // user_pref("browser.safebrowsing.phishing.enabled", false);
/* 0411: disable SB checks for downloads (both local lookups + remote)
 * This is the master switch for the safebrowsing.downloads* prefs (0412, 0413)
 * [SETTING] Privacy & Security>Security>... "Block dangerous downloads" ***/
   // user_pref("browser.safebrowsing.downloads.enabled", false);
/* 0412: disable SB checks for downloads (remote)
 * To verify the safety of certain executable files, Firefox may submit some information about the
 * file, including the name, origin, size and a cryptographic hash of the contents, to the Google
 * Safe Browsing service which helps Firefox determine whether or not the file should be blocked
 * [SETUP-SECURITY] If you do not understand this, or you want this protection, then override it ***/
user_pref("browser.safebrowsing.downloads.remote.enabled", false);
user_pref("browser.safebrowsing.downloads.remote.url", "");
/* 0413: disable SB checks for unwanted software
 * [SETTING] Privacy & Security>Security>... "Warn you about unwanted and uncommon software" ***/
   // user_pref("browser.safebrowsing.downloads.remote.block_potentially_unwanted", false);
   // user_pref("browser.safebrowsing.downloads.remote.block_uncommon", false);
/* 0419: disable 'ignore this warning' on SB warnings [FF45+]
 * If clicked, it bypasses the block for that session. This is a means for admins to enforce SB
 * [TEST] see github wiki APPENDIX A: Test Sites: Section 5
 * [1] https://bugzilla.mozilla.org/1226490 ***/
   // user_pref("browser.safebrowsing.allowOverride", false);

/*** [SECTION 0500]: SYSTEM ADD-ONS / EXPERIMENTS
     System Add-ons are a method for shipping extensions, considered to be
     built-in features to Firefox, that are hidden from the about:addons UI.
     To view your System Add-ons go to about:support, they are listed under "Firefox Features"

     Some System Add-ons have no on-off prefs. Instead you can manually remove them. Note that app
     updates will restore them. They may also be updated and possibly restored automatically (see 0505)
     * Portable: "...\App\Firefox64\browser\features\" (or "App\Firefox\etc" for 32bit)
     * Windows: "...\Program Files\Mozilla\browser\features" (or "Program Files (X86)\etc" for 32bit)
     * Mac: "...\Applications\Firefox\Contents\Resources\browser\features\"
            [NOTE] On Mac you can right-click on the application and select "Show Package Contents"
     * Linux: "/usr/lib/firefox/browser/features" (or similar)

     [1] https://firefox-source-docs.mozilla.org/toolkit/mozapps/extensions/addon-manager/SystemAddons.html
     [2] https://dxr.mozilla.org/mozilla-central/source/browser/extensions
***/
user_pref("_user.js.parrot", "0500 syntax error: the parrot's cashed in 'is chips!");
/* 0503: disable Normandy/Shield [FF60+]
 * Shield is an telemetry system (including Heartbeat) that can also push and test "recipes"
 * [1] https://wiki.mozilla.org/Firefox/Shield
 * [2] https://github.com/mozilla/normandy ***/
user_pref("app.normandy.enabled", false);
user_pref("app.normandy.api_url", "");
/* 0505: disable System Add-on updates ***/
user_pref("extensions.systemAddon.update.enabled", false); // [FF62+]
user_pref("extensions.systemAddon.update.url", ""); // [FF44+]
/* 0506: disable PingCentre telemetry (used in several System Add-ons) [FF57+]
 * Currently blocked by 'datareporting.healthreport.uploadEnabled' (see 0340) ***/
user_pref("browser.ping-centre.telemetry", false);
/* 0515: disable Screenshots ***/
   // user_pref("extensions.screenshots.disabled", true); // [FF55+]
/* 0517: disable Form Autofill
 * [NOTE] Stored data is NOT secure (uses a JSON file)
 * [NOTE] Heuristics controls Form Autofill on forms without @autocomplete attributes
 * [SETTING] Privacy & Security>Forms and Autofill>Autofill addresses
 * [1] https://wiki.mozilla.org/Firefox/Features/Form_Autofill ***/
user_pref("extensions.formautofill.addresses.enabled", false); // [FF55+]
user_pref("extensions.formautofill.available", "off"); // [FF56+]
user_pref("extensions.formautofill.creditCards.available", false); // [FF57+]
user_pref("extensions.formautofill.creditCards.enabled", false); // [FF56+]
user_pref("extensions.formautofill.heuristics.enabled", false); // [FF55+]
/* 0518: disable Web Compatibility Reporter [FF56+]
 * Web Compatibility Reporter adds a "Report Site Issue" button to send data to Mozilla ***/
user_pref("extensions.webcompat-reporter.enabled", false); // [DEFAULT: false in stable]

/*** [SECTION 0600]: BLOCK IMPLICIT OUTBOUND [not explicitly asked for - e.g. clicked on] ***/
user_pref("_user.js.parrot", "0600 syntax error: the parrot's no more!");
/* 0601: disable link prefetching
 * [1] https://developer.mozilla.org/docs/Web/HTTP/Link_prefetching_FAQ ***/
user_pref("network.prefetch-next", false);
/* 0602: disable DNS prefetching
 * [1] https://developer.mozilla.org/docs/Web/HTTP/Headers/X-DNS-Prefetch-Control ***/
user_pref("network.dns.disablePrefetch", true);
user_pref("network.dns.disablePrefetchFromHTTPS", true); // [DEFAULT: true]
/* 0603: disable predictor / prefetching ***/
user_pref("network.predictor.enabled", false);
user_pref("network.predictor.enable-prefetch", false); // [FF48+] [DEFAULT: false]
/* 0605: disable link-mouseover opening connection to linked server
 * [1] https://news.slashdot.org/story/15/08/14/2321202/how-to-quash-firefoxs-silent-requests ***/
user_pref("network.http.speculative-parallel-limit", 0);
/* 0606: enforce no "Hyperlink Auditing" (click tracking)
 * [1] https://www.bleepingcomputer.com/news/software/major-browsers-to-prevent-disabling-of-click-tracking-privacy-risk/ ***/
user_pref("browser.send_pings", false); // [DEFAULT: false]
user_pref("browser.send_pings.require_same_host", true); // defense-in-depth

/*** [SECTION 0700]: HTTP* / TCP/IP / DNS / PROXY / SOCKS etc ***/
user_pref("_user.js.parrot", "0700 syntax error: the parrot's given up the ghost!");
/* 0701: disable IPv6
 * IPv6 can be abused, especially with MAC addresses, and can leak with VPNs. That's even
 * assuming your ISP and/or router and/or website can handle it. Sites will fall back to IPv4
 * [STATS] Firefox telemetry (Dec 2020) shows ~8% of all connections are IPv6
 * [NOTE] This is just an application level fallback. Disabling IPv6 is best done at an
 * OS/network level, and/or configured properly in VPN setups. If you are not masking your IP,
 * then this won't make much difference. If you are masking your IP, then it can only help.
 * [NOTE] PHP defaults to IPv6 with "localhost". Use "php -S 127.0.0.1:PORT"
 * [TEST] https://ipleak.org/
 * [1] https://www.internetsociety.org/tag/ipv6-security/ (see Myths 2,4,5,6) ***/
user_pref("network.dns.disableIPv6", true);
/* 0702: disable HTTP2
 * HTTP2 raises concerns with "multiplexing" and "server push", does nothing to
 * enhance privacy, and opens up a number of server-side fingerprinting opportunities.
 * [WARNING] Disabling this made sense in the past, and doesn't break anything, but HTTP2 is
 * at 40% (December 2019) and growing [5]. Don't be that one person using HTTP1.1 on HTTP2 sites
 * [1] https://http2.github.io/faq/
 * [2] https://blog.scottlogic.com/2014/11/07/http-2-a-quick-look.html
 * [3] https://http2.github.io/http2-spec/#rfc.section.10.8
 * [4] https://queue.acm.org/detail.cfm?id=2716278
 * [5] https://w3techs.com/technologies/details/ce-http2/all/all ***/
   // user_pref("network.http.spdy.enabled", false);
   // user_pref("network.http.spdy.enabled.deps", false);
   // user_pref("network.http.spdy.enabled.http2", false);
   // user_pref("network.http.spdy.websockets", false); // [FF65+]
/* 0703: disable HTTP Alternative Services [FF37+]
 * [SETUP-PERF] Relax this if you have FPI enabled (see 4000) *AND* you understand the
 * consequences. FPI isolates these, but it was designed with the Tor protocol in mind,
 * and the Tor Browser has extra protection, including enhanced sanitizing per Identity.
 * [1] https://tools.ietf.org/html/rfc7838#section-9
 * [2] https://www.mnot.net/blog/2016/03/09/alt-svc ***/
user_pref("network.http.altsvc.enabled", false);
user_pref("network.http.altsvc.oe", false);
/* 0704: enforce the proxy server to do any DNS lookups when using SOCKS
 * e.g. in Tor, this stops your local DNS server from knowing your Tor destination
 * as a remote Tor node will handle the DNS request
 * [1] https://trac.torproject.org/projects/tor/wiki/doc/TorifyHOWTO/WebBrowsers ***/
user_pref("network.proxy.socks_remote_dns", true);
/* 0708: disable FTP [FF60+] ***/
   // user_pref("network.ftp.enabled", false); // [DEFAULT: false FF88+]
/* 0709: disable using UNC (Uniform Naming Convention) paths [FF61+]
 * [SETUP-CHROME] Can break extensions for profiles on network shares
 * [1] https://gitlab.torproject.org/tpo/applications/tor-browser/-/issues/26424 ***/
user_pref("network.file.disable_unc_paths", true); // [HIDDEN PREF]
/* 0710: disable GIO as a potential proxy bypass vector
 * Gvfs/GIO has a set of supported protocols like obex, network, archive, computer, dav, cdda,
 * gphoto2, trash, etc. By default only smb and sftp protocols are accepted so far (as of FF64)
 * [1] https://bugzilla.mozilla.org/1433507
 * [2] https://gitlab.torproject.org/tpo/applications/tor-browser/-/issues/23044
 * [3] https://en.wikipedia.org/wiki/GVfs
 * [4] https://en.wikipedia.org/wiki/GIO_(software) ***/
user_pref("network.gio.supported-protocols", ""); // [HIDDEN PREF]

/*** [SECTION 0800]: LOCATION BAR / SEARCH BAR / SUGGESTIONS / HISTORY / FORMS
     Change items 0850 and above to suit for privacy vs convenience and functionality. Consider
     your environment (no unwanted eyeballs), your device (restricted access), your device's
     unattended state (locked, encrypted, forensic hardened). Likewise, you may want to check
     the items cleared on shutdown in section 2800.
     [NOTE] The urlbar is also commonly referred to as the location bar and address bar
     #Required reading [#] https://xkcd.com/538/
***/
user_pref("_user.js.parrot", "0800 syntax error: the parrot's ceased to be!");
/* 0801: disable location bar using search
 * Don't leak URL typos to a search engine, give an error message instead.
 * Examples: "secretplace,com", "secretplace/com", "secretplace com", "secret place.com"
 * [NOTE] This does **not** affect explicit user action such as using search buttons in the
 * dropdown, or using keyword search shortcuts you configure in options (e.g. 'd' for DuckDuckGo)
 * [SETUP-CHROME] If you don't, or rarely, type URLs, or you use a default search
 * engine that respects privacy, then you probably don't need this ***/
user_pref("keyword.enabled", false);
/* 0802: disable location bar domain guessing
 * domain guessing intercepts DNS "hostname not found errors" and resends a
 * request (e.g. by adding www or .com). This is inconsistent use (e.g. FQDNs), does not work
 * via Proxy Servers (different error), is a flawed use of DNS (TLDs: why treat .com
 * as the 411 for DNS errors?), privacy issues (why connect to sites you didn't
 * intend to), can leak sensitive data (e.g. query strings: e.g. Princeton attack),
 * and is a security risk (e.g. common typos & malicious sites set up to exploit this) ***/
user_pref("browser.fixup.alternate.enabled", false);
/* 0803: display all parts of the url in the location bar ***/
user_pref("browser.urlbar.trimURLs", false);
/* 0805: disable coloring of visited links - CSS history leak
 * [SETUP-HARDEN] Bulk rapid history sniffing was mitigated in 2010 [1][2]. Slower and more expensive
 * redraw timing attacks were largely mitigated in FF77+ [3]. Using RFP (4501) further hampers timing
 * attacks. Don't forget clearing history on close (2803). However, social engineering [2#limits][4][5]
 * and advanced targeted timing attacks could still produce usable results
 * [1] https://developer.mozilla.org/docs/Web/CSS/Privacy_and_the_:visited_selector
 * [2] https://dbaron.org/mozilla/visited-privacy
 * [3] https://bugzilla.mozilla.org/1632765
 * [4] https://earthlng.github.io/testpages/visited_links.html (see github wiki APPENDIX A on how to use)
 * [5] https://lcamtuf.blogspot.com/2016/08/css-mix-blend-mode-is-bad-for-keeping.html ***/
   // user_pref("layout.css.visited_links_enabled", false);
/* 0807: disable live search suggestions
/* [NOTE] Both must be true for the location bar to work
 * [SETUP-CHROME] Change these if you trust and use a privacy respecting search engine
 * [SETTING] Search>Provide search suggestions | Show search suggestions in address bar results ***/
user_pref("browser.search.suggest.enabled", false);
user_pref("browser.urlbar.suggest.searches", false);
/* 0810: disable location bar making speculative connections [FF56+]
 * [1] https://bugzilla.mozilla.org/1348275 ***/
user_pref("browser.urlbar.speculativeConnect.enabled", false);
/* 0811: disable location bar leaking single words to a DNS provider **after searching** [FF78+]
 * 0=never resolve single words, 1=heuristic (default), 2=always resolve
 * [NOTE] For FF78 value 1 and 2 are the same and always resolve but that will change in future versions
 * [1] https://bugzilla.mozilla.org/1642623 ***/
user_pref("browser.urlbar.dnsResolveSingleWordsAfterSearch", 0);
/* 0850a: disable location bar suggestion types
 * [SETTING] Privacy & Security>Address Bar>When using the address bar, suggest ***/
   // user_pref("browser.urlbar.suggest.history", false);
   // user_pref("browser.urlbar.suggest.bookmark", false);
   // user_pref("browser.urlbar.suggest.openpage", false);
   // user_pref("browser.urlbar.suggest.topsites", false); // [FF78+]
/* 0850b: disable tab-to-search [FF85+]
 * Alternatively, you can exclude on a per-engine basis by unchecking them in Options>Search
 * [SETTING] Privacy & Security>Address Bar>When using the address bar, suggest>Search engines ***/
   // user_pref("browser.urlbar.suggest.engines", false);
/* 0850c: disable location bar dropdown
 * This value controls the total number of entries to appear in the location bar dropdown ***/
   // user_pref("browser.urlbar.maxRichResults", 0);
/* 0850d: disable location bar autofill
 * [1] https://support.mozilla.org/en-US/kb/address-bar-autocomplete-firefox#w_url-autocomplete ***/
   // user_pref("browser.urlbar.autoFill", false);
/* 0860: disable search and form history
 * [SETUP-WEB] Be aware that autocomplete form data can be read by third parties [1][2]
 * [NOTE] We also clear formdata on exit (see 2803)
 * [SETTING] Privacy & Security>History>Custom Settings>Remember search and form history
 * [1] https://blog.mindedsecurity.com/2011/10/autocompleteagain.html
 * [2] https://bugzilla.mozilla.org/381681 ***/
user_pref("browser.formfill.enable", false);
/* 0862: disable browsing and download history
 * [NOTE] We also clear history and downloads on exiting Firefox (see 2803)
 * [SETTING] Privacy & Security>History>Custom Settings>Remember browsing and download history ***/
   // user_pref("places.history.enabled", false);
/* 0870: disable Windows jumplist [WINDOWS] ***/
user_pref("browser.taskbar.lists.enabled", false);
user_pref("browser.taskbar.lists.frequent.enabled", false);
user_pref("browser.taskbar.lists.recent.enabled", false);
user_pref("browser.taskbar.lists.tasks.enabled", false);
/* 0871: disable Windows taskbar preview [WINDOWS] ***/
   // user_pref("browser.taskbar.previews.enable", false); // [DEFAULT: false]

/*** [SECTION 0900]: PASSWORDS ***/
user_pref("_user.js.parrot", "0900 syntax error: the parrot's expired!");
/* 0901: disable saving passwords
 * [NOTE] This does not clear any passwords already saved
 * [SETTING] Privacy & Security>Logins and Passwords>Ask to save logins and passwords for websites ***/
   // user_pref("signon.rememberSignons", false);
/* 0902: use a primary password
 * There are no preferences for this. It is all handled internally.
 * [SETTING] Privacy & Security>Logins and Passwords>Use a Primary Password
 * [1] https://support.mozilla.org/kb/use-primary-password-protect-stored-logins-and-pas ***/
/* 0903: set how often Firefox should ask for the primary password
 * 0=the first time (default), 1=every time it's needed, 2=every n minutes (see 0904) ***/
user_pref("security.ask_for_password", 2);
/* 0904: set how often in minutes Firefox should ask for the primary password (see 0903)
 * in minutes, default is 30 ***/
user_pref("security.password_lifetime", 5);
/* 0905: disable auto-filling username & password form fields
 * can leak in cross-site forms *and* be spoofed
 * [NOTE] Username & password is still available when you enter the field
 * [SETTING] Privacy & Security>Logins and Passwords>Autofill logins and passwords
 * [1] https://freedom-to-tinker.com/2017/12/27/no-boundaries-for-user-identities-web-trackers-exploit-browser-login-managers/ ***/
user_pref("signon.autofillForms", false);
/* 0909: disable formless login capture for Password Manager [FF51+] ***/
user_pref("signon.formlessCapture.enabled", false);
/* 0912: limit (or disable) HTTP authentication credentials dialogs triggered by sub-resources [FF41+]
 * hardens against potential credentials phishing
 * 0=don't allow sub-resources to open HTTP authentication credentials dialogs
 * 1=don't allow cross-origin sub-resources to open HTTP authentication credentials dialogs
 * 2=allow sub-resources to open HTTP authentication credentials dialogs (default) ***/
user_pref("network.auth.subresource-http-auth-allow", 1);

/*** [SECTION 1000]: CACHE / SESSION (RE)STORE / FAVICONS
     Cache tracking/fingerprinting techniques [1][2][3] require a cache. Disabling disk (1001)
     *and* memory (1003) caches is one solution; but that's extreme and fingerprintable. A hardened
     Temporary Containers configuration can effectively do the same thing, by isolating every tab [4].

     We consider avoiding disk cache (1001) so cache is session/memory only (like Private Browsing
     mode), and isolating cache to first party (4001) is sufficient and a good balance between
     risk and performance. ETAGs can also be neutralized by modifying response headers [5], and
     you can clear the cache manually or on a regular basis with an extension.

     [1] https://en.wikipedia.org/wiki/HTTP_ETag#Tracking_using_ETags
     [2] https://robertheaton.com/2014/01/20/cookieless-user-tracking-for-douchebags/
     [3] https://www.grepular.com/Preventing_Web_Tracking_via_the_Browser_Cache
     [4] https://medium.com/@stoically/enhance-your-privacy-in-firefox-with-temporary-containers-33925cd6cd21
     [5] https://github.com/arkenfox/user.js/wiki/4.2.4-Header-Editor
***/
user_pref("_user.js.parrot", "1000 syntax error: the parrot's gone to meet 'is maker!");
/** CACHE ***/
/* 1001: disable disk cache
 * [SETUP-PERF] If you think disk cache may help (heavy tab user, high-res video),
 * or you use a hardened Temporary Containers, then feel free to override this
 * [NOTE] We also clear cache on exiting Firefox (see 2803) ***/
user_pref("browser.cache.disk.enable", false);
/* 1003: disable memory cache
 * capacity: -1=determine dynamically (default), 0=none, n=memory capacity in kibibytes ***/
   // user_pref("browser.cache.memory.enable", false);
   // user_pref("browser.cache.memory.capacity", 0);
/* 1006: disable permissions manager from writing to disk [RESTART]
 * [NOTE] This means any permission changes are session only
 * [1] https://bugzilla.mozilla.org/967812 ***/
   // user_pref("permissions.memory_only", true); // [HIDDEN PREF]
/* 1007: disable media cache from writing to disk in Private Browsing
 * [NOTE] MSE (Media Source Extensions) are already stored in-memory in PB
 * [SETUP-WEB] ESR78: playback might break on subsequent loading (1650281) ***/
user_pref("browser.privatebrowsing.forceMediaMemoryCache", true); // [FF75+]
user_pref("media.memory_cache_max_size", 65536);

/** SESSIONS & SESSION RESTORE ***/
/* 1020: exclude "Undo Closed Tabs" in Session Restore ***/
   // user_pref("browser.sessionstore.max_tabs_undo", 0);
/* 1021: disable storing extra session data [SETUP-CHROME]
 * extra session data contains contents of forms, scrollbar positions, cookies and POST data
 * define on which sites to save extra session data:
 * 0=everywhere, 1=unencrypted sites, 2=nowhere ***/
user_pref("browser.sessionstore.privacy_level", 2);
/* 1022: disable resuming session from crash ***/
   // user_pref("browser.sessionstore.resume_from_crash", false);
/* 1023: set the minimum interval between session save operations
 * Increasing this can help on older machines and some websites, as well as reducing writes [1]
 * Default is 15000 (15 secs). Try 30000 (30 secs), 60000 (1 min) etc
 * [SETUP-CHROME] This can also affect entries in the "Recently Closed Tabs" feature:
 * i.e. the longer the interval the more chance a quick tab open/close won't be captured.
 * This longer interval *may* affect history but we cannot replicate any history not recorded
 * [1] https://bugzilla.mozilla.org/1304389 ***/
user_pref("browser.sessionstore.interval", 30000);
/* 1024: disable automatic Firefox start and session restore after reboot [FF62+] [WINDOWS]
 * [1] https://bugzilla.mozilla.org/603903 ***/
user_pref("toolkit.winRegisterApplicationRestart", false);

/** FAVICONS ***/
/* 1030: disable favicons in shortcuts
 * URL shortcuts use a cached randomly named .ico file which is stored in your
 * profile/shortcutCache directory. The .ico remains after the shortcut is deleted.
 * If set to false then the shortcuts use a generic Firefox icon ***/
user_pref("browser.shell.shortcutFavicons", false);
/* 1031: disable favicons in history and bookmarks
 * Stored as data blobs in favicons.sqlite, these don't reveal anything that your
 * actual history (and bookmarks) already do. Your history is more detailed, so
 * control that instead; e.g. disable history, clear history on close, use PB mode
 * [NOTE] favicons.sqlite is sanitized on Firefox close, not in-session ***/
   // user_pref("browser.chrome.site_icons", false);
/* 1032: disable favicons in web notifications ***/
   // user_pref("alerts.showFavicons", false); // [DEFAULT: false]

/*** [SECTION 1200]: HTTPS (SSL/TLS / OCSP / CERTS / HPKP / CIPHERS)
   Your cipher and other settings can be used in server side fingerprinting
   [TEST] https://www.ssllabs.com/ssltest/viewMyClient.html
   [TEST] https://browserleaks.com/ssl
   [TEST] https://ja3er.com/
   [1] https://www.securityartwork.es/2017/02/02/tls-client-fingerprinting-with-bro/
***/
user_pref("_user.js.parrot", "1200 syntax error: the parrot's a stiff!");
/** SSL (Secure Sockets Layer) / TLS (Transport Layer Security) ***/
/* 1201: require safe negotiation
 * Blocks connections (SSL_ERROR_UNSAFE_NEGOTIATION) to servers that don't support RFC 5746 [2]
 * as they're potentially vulnerable to a MiTM attack [3]. A server without RFC 5746 can be
 * safe from the attack if it disables renegotiations but the problem is that the browser can't
 * know that. Setting this pref to true is the only way for the browser to ensure there will be
 * no unsafe renegotiations on the channel between the browser and the server.
 * [STATS] SSL Labs (Dec 2020) reports 99.0% of sites have secure renegotiation [4]
 * [1] https://wiki.mozilla.org/Security:Renegotiation
 * [2] https://tools.ietf.org/html/rfc5746
 * [3] https://cve.mitre.org/cgi-bin/cvename.cgi?name=CVE-2009-3555
 * [4] https://www.ssllabs.com/ssl-pulse/ ***/
user_pref("security.ssl.require_safe_negotiation", true);
/* 1202: control TLS versions with min and max
 * 1=TLS 1.0, 2=TLS 1.1, 3=TLS 1.2, 4=TLS 1.3
 * [WARNING] Leave these at default, otherwise you alter your TLS fingerprint.
 * [1] https://www.ssllabs.com/ssl-pulse/ ***/
   // user_pref("security.tls.version.min", 3); // [DEFAULT: 3]
   // user_pref("security.tls.version.max", 4);
/* 1203: enforce TLS 1.0 and 1.1 downgrades as session only ***/
user_pref("security.tls.version.enable-deprecated", false);
/* 1204: disable SSL session tracking [FF36+]
 * SSL Session IDs are unique and last up to 24hrs in Firefox (or longer with prolongation attacks)
 * [NOTE] These are not used in PB mode. In normal windows they are isolated when using FPI (4001)
 * and/or containers. In FF85+ they are isolated by default (privacy.partition.network_state)
 * [WARNING] There are perf and passive fingerprinting costs, for little to no gain. Preventing
 * tracking via this method does not address IPs, nor handle any sanitizing of current identifiers
 * [1] https://tools.ietf.org/html/rfc5077
 * [2] https://bugzilla.mozilla.org/967977
 * [3] https://arxiv.org/abs/1810.07304 ***/
   // user_pref("security.ssl.disable_session_identifiers", true); // [HIDDEN PREF]
/* 1206: disable TLS1.3 0-RTT (round-trip time) [FF51+]
 * [1] https://github.com/tlswg/tls13-spec/issues/1001
 * [2] https://blog.cloudflare.com/tls-1-3-overview-and-q-and-a/ ***/
user_pref("security.tls.enable_0rtt_data", false);

/** OCSP (Online Certificate Status Protocol)
    #Required reading [#] https://scotthelme.co.uk/revocation-is-broken/ ***/
/* 1210: enable OCSP Stapling
 * [1] https://blog.mozilla.org/security/2013/07/29/ocsp-stapling-in-firefox/ ***/
user_pref("security.ssl.enable_ocsp_stapling", true);
/* 1211: control when to use OCSP fetching (to confirm current validity of certificates)
 * 0=disabled, 1=enabled (default), 2=enabled for EV certificates only
 * OCSP (non-stapled) leaks information about the sites you visit to the CA (cert authority)
 * It's a trade-off between security (checking) and privacy (leaking info to the CA)
 * [NOTE] This pref only controls OCSP fetching and does not affect OCSP stapling
 * [1] https://en.wikipedia.org/wiki/Ocsp ***/
user_pref("security.OCSP.enabled", 1);
/* 1212: set OCSP fetch failures (non-stapled, see 1211) to hard-fail [SETUP-WEB]
 * When a CA cannot be reached to validate a cert, Firefox just continues the connection (=soft-fail)
 * Setting this pref to true tells Firefox to instead terminate the connection (=hard-fail)
 * It is pointless to soft-fail when an OCSP fetch fails: you cannot confirm a cert is still valid (it
 * could have been revoked) and/or you could be under attack (e.g. malicious blocking of OCSP servers)
 * [1] https://blog.mozilla.org/security/2013/07/29/ocsp-stapling-in-firefox/
 * [2] https://www.imperialviolet.org/2014/04/19/revchecking.html ***/
user_pref("security.OCSP.require", true);

/** CERTS / HPKP (HTTP Public Key Pinning) ***/
/* 1220: disable or limit SHA-1 certificates
 * 0=all SHA1 certs are allowed
 * 1=all SHA1 certs are blocked
 * 2=deprecated option that now maps to 1
 * 3=only allowed for locally-added roots (e.g. anti-virus)
 * 4=only allowed for locally-added roots or for certs in 2015 and earlier
 * [SETUP-CHROME] When disabled, some man-in-the-middle devices (e.g. security scanners and
 * antivirus products, may fail to connect to HTTPS sites. SHA-1 is *almost* obsolete.
 * [1] https://blog.mozilla.org/security/2016/10/18/phasing-out-sha-1-on-the-public-web/ ***/
user_pref("security.pki.sha1_enforcement_level", 1);
/* 1221: disable Windows 8.1's Microsoft Family Safety cert [FF50+] [WINDOWS]
 * 0=disable detecting Family Safety mode and importing the root
 * 1=only attempt to detect Family Safety mode (don't import the root)
 * 2=detect Family Safety mode and import the root
 * [1] https://gitlab.torproject.org/tpo/applications/tor-browser/-/issues/21686 ***/
user_pref("security.family_safety.mode", 0);
/* 1222: disable intermediate certificate caching (fingerprinting attack vector) [FF41+] [RESTART]
 * [NOTE] This affects login/cert/key dbs. The effect is all credentials are session-only.
 * Saved logins and passwords are not available. Reset the pref and restart to return them.
 * [1] https://shiftordie.de/blog/2017/02/21/fingerprinting-firefox-users-with-cached-intermediate-ca-certificates-fiprinca/ ***/
   // user_pref("security.nocertdb", true); // [HIDDEN PREF]
/* 1223: enforce strict pinning
 * PKP (Public Key Pinning) 0=disabled 1=allow user MiTM (such as your antivirus), 2=strict
 * [SETUP-WEB] If you rely on an AV (antivirus) to protect your web browsing
 * by inspecting ALL your web traffic, then leave at current default=1
 * [1] https://gitlab.torproject.org/tpo/applications/tor-browser/-/issues/16206 ***/
user_pref("security.cert_pinning.enforcement_level", 2);
/* 1224: enforce CRLite [FF73+]
 * In FF84+ it covers valid certs and in mode 2 doesn't fall back to OCSP
 * [1] https://bugzilla.mozilla.org/buglist.cgi?bug_id=1429800,1670985
 * [2] https://blog.mozilla.org/security/tag/crlite/ ***/
user_pref("security.remote_settings.crlite_filters.enabled", true);
user_pref("security.pki.crlite_mode", 2);

/** MIXED CONTENT ***/
/* 1240: enforce no insecure active content on https pages
 * [1] https://gitlab.torproject.org/tpo/applications/tor-browser/-/issues/21323 ***/
user_pref("security.mixed_content.block_active_content", true); // [DEFAULT: true]
/* 1241: disable insecure passive content (such as images) on https pages [SETUP-WEB] ***/
user_pref("security.mixed_content.block_display_content", true);
/* 1243: block unencrypted requests from Flash on encrypted pages to mitigate MitM attacks [FF59+]
 * [1] https://bugzilla.mozilla.org/1190623 ***/
user_pref("security.mixed_content.block_object_subrequest", true);
/* 1244: enable HTTPS-Only mode [FF76+]
 * When "https_only_mode" (all windows) is true, "https_only_mode_pbm" (private windows only) is ignored
 * [SETTING] to add site exceptions: Padlock>HTTPS-Only mode>On/Off/Off temporarily
 * [SETTING] Privacy & Security>HTTPS-Only Mode
 * [TEST] http://example.com [upgrade]
 * [TEST] http://neverssl.org/ [no upgrade]
 * [1] https://bugzilla.mozilla.org/1613063 [META] ***/
user_pref("dom.security.https_only_mode", true); // [FF76+]
   // user_pref("dom.security.https_only_mode_pbm", true); // [FF80+]
/* 1245: enable HTTPS-Only mode for local resources [FF77+] ***/
   // user_pref("dom.security.https_only_mode.upgrade_local", true);
/* 1246: disable HTTP background requests [FF82+]
 * When attempting to upgrade, if the server doesn't respond within 3 seconds, firefox
 * sends HTTP requests in order to check if the server supports HTTPS or not.
 * This is done to avoid waiting for a timeout which takes 90 seconds
 * [1] https://bugzilla.mozilla.org/buglist.cgi?bug_id=1642387,1660945 ***/
user_pref("dom.security.https_only_mode_send_http_background_request", false);

/** CIPHERS [WARNING: do not meddle with your cipher suite: see the section 1200 intro]
 * These are all the ciphers still using SHA-1 and CBC which are weaker than the available alternatives. (see "Cipher Suites" in [1])
 * Additionally some have other weaknesses like key sizes of 128 (or lower) [2] and/or no Perfect Forward Secrecy [3].
 * [1] https://browserleaks.com/ssl
 * [2] https://en.wikipedia.org/wiki/Key_size
 * [3] https://en.wikipedia.org/wiki/Forward_secrecy
 ***/
/* 1261: disable 3DES (effective key size < 128 and no PFS)
 * [1] https://en.wikipedia.org/wiki/3des#Security
 * [2] https://en.wikipedia.org/wiki/Meet-in-the-middle_attack
 * [3] https://www-archive.mozilla.org/projects/security/pki/nss/ssl/fips-ssl-ciphersuites.html ***/
   // user_pref("security.ssl3.rsa_des_ede3_sha", false);
/* 1264: disable the remaining non-modern cipher suites as of FF78 (in order of preferred by FF) ***/
   // user_pref("security.ssl3.ecdhe_ecdsa_aes_256_sha", false);
   // user_pref("security.ssl3.ecdhe_ecdsa_aes_128_sha", false);
   // user_pref("security.ssl3.ecdhe_rsa_aes_128_sha", false);
   // user_pref("security.ssl3.ecdhe_rsa_aes_256_sha", false);
   // user_pref("security.ssl3.rsa_aes_128_sha", false); // no PFS
   // user_pref("security.ssl3.rsa_aes_256_sha", false); // no PFS

/** UI (User Interface) ***/
/* 1270: display warning on the padlock for "broken security" (if 1201 is false)
 * Bug: warning padlock not indicated for subresources on a secure page! [2]
 * [1] https://wiki.mozilla.org/Security:Renegotiation
 * [2] https://bugzilla.mozilla.org/1353705 ***/
user_pref("security.ssl.treat_unsafe_negotiation_as_broken", true);
/* 1271: control "Add Security Exception" dialog on SSL warnings
 * 0=do neither 1=pre-populate url 2=pre-populate url + pre-fetch cert (default)
 * [1] https://github.com/pyllyukko/user.js/issues/210 ***/
user_pref("browser.ssl_override_behavior", 1);
/* 1272: display advanced information on Insecure Connection warning pages
 * only works when it's possible to add an exception
 * i.e. it doesn't work for HSTS discrepancies (https://subdomain.preloaded-hsts.badssl.com/)
 * [TEST] https://expired.badssl.com/ ***/
user_pref("browser.xul.error_pages.expert_bad_cert", true);
/* 1273: display "insecure" icon and "Not Secure" text on HTTP sites ***/
   // user_pref("security.insecure_connection_icon.enabled", true); // [FF59+] [DEFAULT: true]
user_pref("security.insecure_connection_text.enabled", true); // [FF60+]

/*** [SECTION 1400]: FONTS ***/
user_pref("_user.js.parrot", "1400 syntax error: the parrot's bereft of life!");
/* 1401: disable websites choosing fonts (0=block, 1=allow)
 * This can limit most (but not all) JS font enumeration which is a high entropy fingerprinting vector
 * [WARNING] **DO NOT USE**: in FF80+ RFP covers this, and non-RFP users should use font vis (4618)
 * [SETTING] General>Language and Appearance>Fonts & Colors>Advanced>Allow pages to choose... ***/
   // user_pref("browser.display.use_document_fonts", 0);
/* 1403: disable icon fonts (glyphs) and local fallback rendering
 * [1] https://bugzilla.mozilla.org/789788
 * [2] https://gitlab.torproject.org/legacy/trac/-/issues/8455 ***/
   // user_pref("gfx.downloadable_fonts.enabled", false); // [FF41+]
   // user_pref("gfx.downloadable_fonts.fallback_delay", -1);
/* 1404: disable rendering of SVG OpenType fonts
 * [1] https://wiki.mozilla.org/SVGOpenTypeFonts - iSECPartnersReport recommends to disable this ***/
user_pref("gfx.font_rendering.opentype_svg.enabled", false);
/* 1408: disable graphite
 * Graphite has had many critical security issues in the past [1]
 * [1] https://www.mozilla.org/security/advisories/mfsa2017-15/#CVE-2017-7778
 * [2] https://en.wikipedia.org/wiki/Graphite_(SIL) ***/
user_pref("gfx.font_rendering.graphite.enabled", false);
/* 1409: limit system font exposure to a whitelist [FF52+] [RESTART]
 * If the whitelist is empty, then whitelisting is considered disabled and all fonts are allowed
 * [NOTE] In FF81+ the whitelist **overrides** RFP's font visibility (see 4618)
 * [WARNING] **DO NOT USE**: in FF80+ RFP covers this, and non-RFP users should use font vis (4618)
 * [1] https://bugzilla.mozilla.org/1121643 ***/
   // user_pref("font.system.whitelist", ""); // [HIDDEN PREF]

/*** [SECTION 1600]: HEADERS / REFERERS
     Only *cross domain* referers need controlling: leave 1601, 1602, 1605 and 1606 alone
     ---
     Expect some breakage: Use an extension if you need precise control
     ---
                    full URI: https://example.com:8888/foo/bar.html?id=1234
       scheme+host+port+path: https://example.com:8888/foo/bar.html
            scheme+host+port: https://example.com:8888
     ---
     #Required reading [#] https://feeding.cloud.geek.nz/posts/tweaking-referrer-for-privacy-in-firefox/
***/
user_pref("_user.js.parrot", "1600 syntax error: the parrot rests in peace!");
/* 1601: ALL: control when images/links send a referer
 * 0=never, 1=send only when links are clicked, 2=for links and images (default) ***/
   // user_pref("network.http.sendRefererHeader", 2);
/* 1602: ALL: control the amount of information to send
 * 0=send full URI (default), 1=scheme+host+port+path, 2=scheme+host+port ***/
   // user_pref("network.http.referer.trimmingPolicy", 0);
/* 1603: CROSS ORIGIN: control when to send a referer
 * 0=always (default), 1=only if base domains match, 2=only if hosts match
 * [SETUP-WEB] Known to cause issues with older modems/routers and some sites e.g vimeo, icloud ***/
user_pref("network.http.referer.XOriginPolicy", 2);
/* 1604: CROSS ORIGIN: control the amount of information to send [FF52+]
 * 0=send full URI (default), 1=scheme+host+port+path, 2=scheme+host+port ***/
user_pref("network.http.referer.XOriginTrimmingPolicy", 2);
/* 1605: ALL: disable spoofing a referer
 * [WARNING] Do not set this to true, as spoofing effectively disables the anti-CSRF
 * (Cross-Site Request Forgery) protections that some sites may rely on ***/
   // user_pref("network.http.referer.spoofSource", false); // [DEFAULT: false]
/* 1606: ALL: set the default Referrer Policy [FF59+]
 * 0=no-referer, 1=same-origin, 2=strict-origin-when-cross-origin, 3=no-referrer-when-downgrade
 * [NOTE] This is only a default, it can be overridden by a site-controlled Referrer Policy
 * [1] https://www.w3.org/TR/referrer-policy/
 * [2] https://developer.mozilla.org/docs/Web/HTTP/Headers/Referrer-Policy
 * [3] https://blog.mozilla.org/security/2018/01/31/preventing-data-leaks-by-stripping-path-information-in-http-referrers/ ***/
   // user_pref("network.http.referer.defaultPolicy", 3); // [DEFAULT: 3]
   // user_pref("network.http.referer.defaultPolicy.pbmode", 2); // [DEFAULT: 2]
/* 1607: TOR: hide (not spoof) referrer when leaving a .onion domain [FF54+]
 * [NOTE] Firefox cannot access .onion sites by default. We recommend you use
 * the Tor Browser which is specifically designed for hidden services
 * [1] https://bugzilla.mozilla.org/1305144 ***/
user_pref("network.http.referer.hideOnionSource", true);
/* 1610: ALL: enable the DNT (Do Not Track) HTTP header
 * [NOTE] DNT is enforced with Enhanced Tracking Protection regardless of this pref
 * [SETTING] Privacy & Security>Enhanced Tracking Protection>Send websites a "Do Not Track" signal... ***/
user_pref("privacy.donottrackheader.enabled", true);

/*** [SECTION 1700]: CONTAINERS
     If you want to *really* leverage containers, we highly recommend Temporary Containers [2].
     Read the article by the extension author [3], and check out the github wiki/repo [4].
     [1] https://wiki.mozilla.org/Security/Contextual_Identity_Project/Containers
     [2] https://addons.mozilla.org/firefox/addon/temporary-containers/
     [3] https://medium.com/@stoically/enhance-your-privacy-in-firefox-with-temporary-containers-33925cd6cd21
     [4] https://github.com/stoically/temporary-containers/wiki
***/
user_pref("_user.js.parrot", "1700 syntax error: the parrot's bit the dust!");
/* 1701: enable Container Tabs setting in preferences (see 1702) [FF50+]
 * [1] https://bugzilla.mozilla.org/1279029 ***/
user_pref("privacy.userContext.ui.enabled", true);
/* 1702: enable Container Tabs [FF50+]
 * [SETTING] General>Tabs>Enable Container Tabs ***/
user_pref("privacy.userContext.enabled", true);
/* 1703: set behaviour on "+ Tab" button to display container menu on left click [FF74+]
 * [NOTE] The menu is always shown on long press and right click
 * [SETTING] General>Tabs>Enable Container Tabs>Settings>Select a container for each new tab ***/
   // user_pref("privacy.userContext.newTabContainerOnLeftClick.enabled", true);

/*** [SECTION 1800]: PLUGINS ***/
user_pref("_user.js.parrot", "1800 syntax error: the parrot's pushing up daisies!");
/* 1803: disable Flash plugin
 * 0=deactivated, 1=ask, 2=enabled
 * ESR52.x is the last branch to *fully* support NPAPI, FF52+ stable only supports Flash
 * [NOTE] You can still override individual sites via site permissions ***/
user_pref("plugin.state.flash", 0);
/* 1820: disable GMP (Gecko Media Plugins)
 * [1] https://wiki.mozilla.org/GeckoMediaPlugins ***/
   // user_pref("media.gmp-provider.enabled", false);
/* 1825: disable widevine CDM (Content Decryption Module)
 * [NOTE] This is covered by the EME master switch (1830) ***/
   // user_pref("media.gmp-widevinecdm.enabled", false);
/* 1830: disable all DRM content (EME: Encryption Media Extension)
 * [SETUP-WEB] e.g. Netflix, Amazon Prime, Hulu, HBO, Disney+, Showtime, Starz, DirectTV
 * [SETTING] General>DRM Content>Play DRM-controlled content
 * [1] https://www.eff.org/deeplinks/2017/10/drms-dead-canary-how-we-just-lost-web-what-we-learned-it-and-what-we-need-do-next ***/
user_pref("media.eme.enabled", false);

/*** [SECTION 2000]: MEDIA / CAMERA / MIC ***/
user_pref("_user.js.parrot", "2000 syntax error: the parrot's snuffed it!");
/* 2001: disable WebRTC (Web Real-Time Communication)
 * [SETUP-WEB] WebRTC can leak your IP address from behind your VPN, but if this is not
 * in your threat model, and you want Real-Time Communication, this is the pref for you
 * [1] https://www.privacytools.io/#webrtc ***/
user_pref("media.peerconnection.enabled", false);
/* 2002: limit WebRTC IP leaks if using WebRTC
 * In FF70+ these settings match Mode 4 (Mode 3 in older versions) [3]
 * [TEST] https://browserleaks.com/webrtc
 * [1] https://bugzilla.mozilla.org/buglist.cgi?bug_id=1189041,1297416,1452713
 * [2] https://wiki.mozilla.org/Media/WebRTC/Privacy
 * [3] https://tools.ietf.org/html/draft-ietf-rtcweb-ip-handling-12#section-5.2 ***/
user_pref("media.peerconnection.ice.default_address_only", true);
user_pref("media.peerconnection.ice.no_host", true); // [FF51+]
user_pref("media.peerconnection.ice.proxy_only_if_behind_proxy", true); // [FF70+]
/* 2010: disable WebGL (Web Graphics Library)
 * [SETUP-WEB] When disabled, may break some websites. When enabled, provides high entropy,
 * especially with readPixels(). Some of the other entropy is lessened with RFP (see 4501)
 * [1] https://www.contextis.com/resources/blog/webgl-new-dimension-browser-exploitation/
 * [2] https://security.stackexchange.com/questions/13799/is-webgl-a-security-concern ***/
user_pref("webgl.disabled", true);
user_pref("webgl.enable-webgl2", false);
/* 2012: limit WebGL ***/
   // user_pref("webgl.min_capability_mode", true);
user_pref("webgl.disable-fail-if-major-performance-caveat", true); // [DEFAULT: true FF86+]
/* 2022: disable screensharing ***/
user_pref("media.getusermedia.screensharing.enabled", false);
user_pref("media.getusermedia.browser.enabled", false);
user_pref("media.getusermedia.audiocapture.enabled", false);
/* 2024: set a default permission for Camera/Microphone [FF58+]
 * 0=always ask (default), 1=allow, 2=block
 * [SETTING] to add site exceptions: Ctrl+I>Permissions>Use the Camera/Microphone
 * [SETTING] to manage site exceptions: Options>Privacy & Security>Permissions>Camera/Microphone>Settings ***/
   // user_pref("permissions.default.camera", 2);
   // user_pref("permissions.default.microphone", 2);
/* 2030: disable autoplay of HTML5 media [FF63+]
 * 0=Allow all, 1=Block non-muted media (default in FF67+), 2=Prompt (removed in FF66), 5=Block all (FF69+)
 * [NOTE] You can set exceptions under site permissions
 * [SETTING] Privacy & Security>Permissions>Autoplay>Settings>Default for all websites ***/
   // user_pref("media.autoplay.default", 5);
/* 2031: disable autoplay of HTML5 media if you interacted with the site [FF78+]
 * 0=sticky (default), 1=transient, 2=user
 * Firefox's Autoplay Policy Documentation [PDF] is linked below via SUMO
 * [NOTE] If you have trouble with some video sites, then add an exception (see 2030)
 * [1] https://support.mozilla.org/questions/1293231 ***/
user_pref("media.autoplay.blocking_policy", 2);

/*** [SECTION 2200]: WINDOW MEDDLING & LEAKS / POPUPS ***/
user_pref("_user.js.parrot", "2200 syntax error: the parrot's 'istory!");
/* 2202: prevent scripts from moving and resizing open windows ***/
user_pref("dom.disable_window_move_resize", true);
/* 2203: open links targeting new windows in a new tab instead
 * This stops malicious window sizes and some screen resolution leaks.
 * You can still right-click a link and open in a new window.
 * [TEST] https://arkenfox.github.io/TZP/tzp.html#screen
 * [1] https://gitlab.torproject.org/tpo/applications/tor-browser/-/issues/9881 ***/
user_pref("browser.link.open_newwindow", 3); // 1=most recent window or tab 2=new window, 3=new tab
user_pref("browser.link.open_newwindow.restriction", 0);
/* 2204: disable Fullscreen API (requires user interaction) to prevent screen-resolution leaks
 * [NOTE] You can still manually toggle the browser's fullscreen state (F11),
 * but this pref will disable embedded video/game fullscreen controls, e.g. youtube
 * [TEST] https://arkenfox.github.io/TZP/tzp.html#screen ***/
   // user_pref("full-screen-api.enabled", false);
/* 2210: block popup windows
 * [SETTING] Privacy & Security>Permissions>Block pop-up windows ***/
user_pref("dom.disable_open_during_load", true);
/* 2212: limit events that can cause a popup [SETUP-WEB]
 * default FF86+: "change click dblclick auxclick mousedown mouseup pointerdown pointerup notificationclick reset submit touchend contextmenu ***/
user_pref("dom.popup_allowed_events", "click dblclick mousedown pointerdown");

/*** [SECTION 2300]: WEB WORKERS
     A worker is a JS "background task" running in a global context, i.e. it is different from
     the current window. Workers can spawn new workers (must be the same origin & scheme),
     including service and shared workers. Shared workers can be utilized by multiple scripts and
     communicate between browsing contexts (windows/tabs/iframes) and can even control your cache.

     [1]    Web Workers: https://developer.mozilla.org/docs/Web/API/Web_Workers_API
     [2]         Worker: https://developer.mozilla.org/docs/Web/API/Worker
     [3] Service Worker: https://developer.mozilla.org/docs/Web/API/Service_Worker_API
     [4]   SharedWorker: https://developer.mozilla.org/docs/Web/API/SharedWorker
     [5]   ChromeWorker: https://developer.mozilla.org/docs/Web/API/ChromeWorker
     [6]  Notifications: https://support.mozilla.org/questions/1165867#answer-981820
***/
user_pref("_user.js.parrot", "2300 syntax error: the parrot's off the twig!");
/* 2302: disable service workers [FF32, FF44-compat]
 * Service workers essentially act as proxy servers that sit between web apps, and the
 * browser and network, are event driven, and can control the web page/site it is associated
 * with, intercepting and modifying navigation and resource requests, and caching resources.
 * [NOTE] Service worker APIs are hidden (in Firefox) and cannot be used when in PB mode.
 * [NOTE] Service workers only run over HTTPS. Service workers have no DOM access.
 * [SETUP-WEB] Disabling service workers will break some sites. This pref is required true for
 * service worker notifications (2304), push notifications (disabled, 2305) and service worker
 * cache (2740). If you enable this pref, then check those settings as well ***/
user_pref("dom.serviceWorkers.enabled", false);
/* 2304: disable Web Notifications
 * [NOTE] Web Notifications can also use service workers (2302) and are behind a prompt (2306)
 * [1] https://developer.mozilla.org/docs/Web/API/Notifications_API ***/
   // user_pref("dom.webnotifications.enabled", false); // [FF22+]
   // user_pref("dom.webnotifications.serviceworker.enabled", false); // [FF44+]
/* 2305: disable Push Notifications [FF44+]
 * Push is an API that allows websites to send you (subscribed) messages even when the site
 * isn't loaded, by pushing messages to your userAgentID through Mozilla's Push Server.
 * [NOTE] Push requires service workers (2302) to subscribe to and display, and is behind
 * a prompt (2306). Disabling service workers alone doesn't stop Firefox polling the
 * Mozilla Push Server. To remove all subscriptions, reset your userAgentID (in about:config
 * or on start), and you will get a new one within a few seconds.
 * [1] https://support.mozilla.org/en-US/kb/push-notifications-firefox
 * [2] https://developer.mozilla.org/en-US/docs/Web/API/Push_API ***/
user_pref("dom.push.enabled", false);
   // user_pref("dom.push.userAgentID", "");
/* 2306: set a default permission for Notifications (both 2304 and 2305) [FF58+]
 * 0=always ask (default), 1=allow, 2=block
 * [NOTE] Best left at default "always ask", fingerprintable via Permissions API
 * [SETTING] to add site exceptions: Ctrl+I>Permissions>Receive Notifications
 * [SETTING] to manage site exceptions: Options>Privacy & Security>Permissions>Notifications>Settings ***/
   // user_pref("permissions.default.desktop-notification", 2);

/*** [SECTION 2400]: DOM (DOCUMENT OBJECT MODEL) & JAVASCRIPT ***/
user_pref("_user.js.parrot", "2400 syntax error: the parrot's kicked the bucket!");
/* 2401: disable website control over browser right-click context menu
 * [NOTE] Shift-Right-Click will always bring up the browser right-click context menu ***/
   // user_pref("dom.event.contextmenu.enabled", false);
/* 2402: disable website access to clipboard events/content [SETUP-HARDEN]
 * [NOTE] This will break some sites' functionality e.g. Outlook, Twitter, Facebook, Wordpress
 * This applies to onCut/onCopy/onPaste events - i.e. it requires interaction with the website
<<<<<<< HEAD
 * [WARNING] In FF87 or lower, if both 'middlemouse.paste' and 'general.autoScroll'
 * are true (at least one is default false) then clipboard events can leak [1]
=======
 * [WARNING] If both 'middlemouse.paste' and 'general.autoScroll' are true (at least one
 * is default false) then enabling this pref can leak clipboard content [1]
>>>>>>> 9138e342
 * [1] https://bugzilla.mozilla.org/1528289 ***/
   // user_pref("dom.event.clipboardevents.enabled", false);
/* 2404: disable clipboard commands (cut/copy) from "non-privileged" content [FF41+]
 * this disables document.execCommand("cut"/"copy") to protect your clipboard
 * [1] https://bugzilla.mozilla.org/1170911 ***/
user_pref("dom.allow_cut_copy", false);
/* 2405: disable "Confirm you want to leave" dialog on page close
 * Does not prevent JS leaks of the page close event.
 * [1] https://developer.mozilla.org/docs/Web/Events/beforeunload
 * [2] https://support.mozilla.org/questions/1043508 ***/
user_pref("dom.disable_beforeunload", true);
/* 2414: disable shaking the screen ***/
user_pref("dom.vibrator.enabled", false);
/* 2420: disable asm.js [FF22+] [SETUP-PERF]
 * [1] http://asmjs.org/
 * [2] https://www.mozilla.org/security/advisories/mfsa2015-29/
 * [3] https://www.mozilla.org/security/advisories/mfsa2015-50/
 * [4] https://www.mozilla.org/security/advisories/mfsa2017-01/#CVE-2017-5375
 * [5] https://www.mozilla.org/security/advisories/mfsa2017-05/#CVE-2017-5400
 * [6] https://rh0dev.github.io/blog/2017/the-return-of-the-jit/ ***/
user_pref("javascript.options.asmjs", false);
/* 2421: disable Ion and baseline JIT to harden against JS exploits [SETUP-HARDEN]
 * [NOTE] In FF75+, when **both** Ion and JIT are disabled, **and** the new
 * hidden pref is enabled, then Ion can still be used by extensions (1599226)
 * [WARNING] Disabling Ion/JIT can cause some site issues and performance loss
 * [1] https://cve.mitre.org/cgi-bin/cvename.cgi?name=CVE-2015-0817 ***/
   // user_pref("javascript.options.ion", false);
   // user_pref("javascript.options.baselinejit", false);
   // user_pref("javascript.options.jit_trustedprincipals", true); // [FF75+] [HIDDEN PREF]
/* 2422: disable WebAssembly [FF52+]
 * Vulnerabilities have increasingly been found, including those known and fixed
 * in native programs years ago [2]. WASM has powerful low-level access, making
 * certain attacks (brute-force) and vulnerabilities more possible
 * [STATS] ~0.2% of websites, about half of which are for crytopmining / malvertising [2][3]
 * [1] https://developer.mozilla.org/docs/WebAssembly
 * [2] https://spectrum.ieee.org/tech-talk/telecom/security/more-worries-over-the-security-of-web-assembly
 * [3] https://www.zdnet.com/article/half-of-the-websites-using-webassembly-use-it-for-malicious-purposes ***/
user_pref("javascript.options.wasm", false);
/* 2429: enable (limited but sufficient) window.opener protection [FF65+]
 * Makes rel=noopener implicit for target=_blank in anchor and area elements when no rel attribute is set ***/
user_pref("dom.targetBlankNoOpener.enabled", true); // [DEFAULT: true FF79+]

/*** [SECTION 2500]: HARDWARE FINGERPRINTING ***/
user_pref("_user.js.parrot", "2500 syntax error: the parrot's shuffled off 'is mortal coil!");
/* 2502: disable Battery Status API
 * Initially a Linux issue (high precision readout) that was fixed.
 * However, it is still another metric for fingerprinting, used to raise entropy.
 * e.g. do you have a battery or not, current charging status, charge level, times remaining etc
 * [NOTE] From FF52+ Battery Status API is only available in chrome/privileged code [1]
 * [1] https://bugzilla.mozilla.org/1313580 ***/
   // user_pref("dom.battery.enabled", false);
/* 2505: disable media device enumeration [FF29+]
 * [NOTE] media.peerconnection.enabled should also be set to false (see 2001)
 * [1] https://wiki.mozilla.org/Media/getUserMedia
 * [2] https://developer.mozilla.org/docs/Web/API/MediaDevices/enumerateDevices ***/
user_pref("media.navigator.enabled", false);
/* 2508: disable hardware acceleration to reduce graphics fingerprinting [SETUP-HARDEN]
 * [WARNING] Affects text rendering (fonts will look different), impacts video performance,
 * and parts of Quantum that utilize the GPU will also be affected as they are rolled out
 * [SETTING] General>Performance>Custom>Use hardware acceleration when available
 * [1] https://wiki.mozilla.org/Platform/GFX/HardwareAcceleration ***/
   // user_pref("gfx.direct2d.disabled", true); // [WINDOWS]
   // user_pref("layers.acceleration.disabled", true);
/* 2510: disable Web Audio API [FF51+]
 * [1] https://bugzilla.mozilla.org/1288359 ***/
user_pref("dom.webaudio.enabled", false);
/* 2517: disable Media Capabilities API [FF63+]
 * [WARNING] This *may* affect media performance if disabled, no one is sure
 * [1] https://github.com/WICG/media-capabilities
 * [2] https://wicg.github.io/media-capabilities/#security-privacy-considerations ***/
   // user_pref("media.media-capabilities.enabled", false);
/* 2520: disable virtual reality devices
 * Optional protection depending on your connected devices
 * [1] https://developer.mozilla.org/docs/Web/API/WebVR_API ***/
   // user_pref("dom.vr.enabled", false);
/* 2521: set a default permission for Virtual Reality (see 2520) [FF73+]
 * 0=always ask (default), 1=allow, 2=block
 * [SETTING] to add site exceptions: Ctrl+I>Permissions>Access Virtual Reality Devices
 * [SETTING] to manage site exceptions: Options>Privacy & Security>Permissions>Virtual Reality>Settings ***/
   // user_pref("permissions.default.xr", 2);

/*** [SECTION 2600]: MISCELLANEOUS ***/
user_pref("_user.js.parrot", "2600 syntax error: the parrot's run down the curtain!");
/* 2601: prevent accessibility services from accessing your browser [RESTART]
 * [SETTING] Privacy & Security>Permissions>Prevent accessibility services from accessing your browser (FF80 or lower)
 * [1] https://support.mozilla.org/kb/accessibility-services ***/
user_pref("accessibility.force_disabled", 1);
/* 2602: disable sending additional analytics to web servers
 * [1] https://developer.mozilla.org/docs/Web/API/Navigator/sendBeacon ***/
user_pref("beacon.enabled", false);
/* 2603: remove temp files opened with an external application
 * [1] https://bugzilla.mozilla.org/302433 ***/
user_pref("browser.helperApps.deleteTempFileOnExit", true);
/* 2604: disable page thumbnail collection ***/
user_pref("browser.pagethumbnails.capturing_disabled", true); // [HIDDEN PREF]
/* 2606: disable UITour backend so there is no chance that a remote page can use it ***/
user_pref("browser.uitour.enabled", false);
user_pref("browser.uitour.url", "");
/* 2607: disable various developer tools in browser context
 * [SETTING] Devtools>Advanced Settings>Enable browser chrome and add-on debugging toolboxes
 * [1] https://github.com/pyllyukko/user.js/issues/179#issuecomment-246468676 ***/
user_pref("devtools.chrome.enabled", false);
/* 2608: reset remote debugging to disabled
 * [1] https://gitlab.torproject.org/tpo/applications/tor-browser/-/issues/16222 ***/
user_pref("devtools.debugger.remote-enabled", false); // [DEFAULT: false]
/* 2609: disable MathML (Mathematical Markup Language) [FF51+] [SETUP-HARDEN]
 * [TEST] https://arkenfox.github.io/TZP/tzp.html#misc
 * [1] https://bugzilla.mozilla.org/1173199 ***/
   // user_pref("mathml.disabled", true);
/* 2610: disable in-content SVG (Scalable Vector Graphics) [FF53+]
 * [WARNING] Expect breakage incl. youtube player controls. Best left for a "hardened" profile.
 * [1] https://bugzilla.mozilla.org/1216893 ***/
   // user_pref("svg.disabled", true);
/* 2611: disable middle mouse click opening links from clipboard
 * [1] https://gitlab.torproject.org/tpo/applications/tor-browser/-/issues/10089 ***/
user_pref("middlemouse.contentLoadURL", false);
/* 2615: disable websites overriding Firefox's keyboard shortcuts [FF58+]
 * 0 (default) or 1=allow, 2=block
 * [SETTING] to add site exceptions: Ctrl+I>Permissions>Override Keyboard Shortcuts ***/
   // user_pref("permissions.default.shortcuts", 2);
/* 2616: remove special permissions for certain mozilla domains [FF35+]
 * [1] resource://app/defaults/permissions ***/
user_pref("permissions.manager.defaultsUrl", "");
/* 2617: remove webchannel whitelist ***/
user_pref("webchannel.allowObject.urlWhitelist", "");
/* 2619: enforce Punycode for Internationalized Domain Names to eliminate possible spoofing
 * Firefox has *some* protections, but it is better to be safe than sorry
 * [SETUP-WEB] Might be undesirable for non-latin alphabet users since legitimate IDN's are also punycoded
 * [TEST] https://www.xn--80ak6aa92e.com/ (www.apple.com)
 * [1] https://wiki.mozilla.org/IDN_Display_Algorithm
 * [2] https://en.wikipedia.org/wiki/IDN_homograph_attack
 * [3] CVE-2017-5383: https://www.mozilla.org/security/advisories/mfsa2017-02/
 * [4] https://www.xudongz.com/blog/2017/idn-phishing/ ***/
user_pref("network.IDN_show_punycode", true);
/* 2620: enforce Firefox's built-in PDF reader [SETUP-CHROME]
 * This setting controls if the option "Display in Firefox" is available in the setting below
 *   and by effect controls whether PDFs are handled in-browser or externally ("Ask" or "Open With")
 * PROS: pdfjs is lightweight, open source, and as secure/vetted as any pdf reader out there (more than most)
 *   Exploits are rare (1 serious case in 4 yrs), treated seriously and patched quickly.
 *   It doesn't break "state separation" of browser content (by not sharing with OS, independent apps).
 *   It maintains disk avoidance and application data isolation. It's convenient. You can still save to disk.
 * CONS: You may prefer a different pdf reader for security reasons
 * CAVEAT: JS can still force a pdf to open in-browser by bundling its own code (rare)
 * [SETTING] General>Applications>Portable Document Format (PDF) ***/
user_pref("pdfjs.disabled", false); // [DEFAULT: false]
/* 2621: disable links launching Windows Store on Windows 8/8.1/10 [WINDOWS] ***/
user_pref("network.protocol-handler.external.ms-windows-store", false);
/* 2622: enforce no system colors; they can be fingerprinted
 * [SETTING] General>Language and Appearance>Fonts and Colors>Colors>Use system colors ***/
user_pref("browser.display.use_system_colors", false); // [DEFAULT: false]
/* 2623: disable permissions delegation [FF73+]
 * Currently applies to cross-origin geolocation, camera, mic and screen-sharing
 * permissions, and fullscreen requests. Disabling delegation means any prompts
 * for these will show/use their correct 3rd party origin
 * [1] https://groups.google.com/forum/#!topic/mozilla.dev.platform/BdFOMAuCGW8/discussion ***/
user_pref("permissions.delegation.enabled", false);
/* 2624: enable "window.name" protection [FF82+]
 * If a new page from another domain is loaded into a tab, then window.name is set to an empty string. The original
 * string is restored if the tab reverts back to the original page. This change prevents some cross-site attacks
 * [TEST] https://arkenfox.github.io/TZP/tests/windownamea.html ***/
user_pref("privacy.window.name.update.enabled", true); // [DEFAULT: true FF86+]
/* 2625: disable bypassing 3rd party extension install prompts [FF82+]
 * [1] https://bugzilla.mozilla.org/buglist.cgi?bug_id=1659530,1681331 ***/
user_pref("extensions.postDownloadThirdPartyPrompt", false);

/** DOWNLOADS ***/
/* 2650: discourage downloading to desktop
 * 0=desktop, 1=downloads (default), 2=last used
 * [SETTING] To set your default "downloads": General>Downloads>Save files to ***/
   // user_pref("browser.download.folderList", 2);
/* 2651: enforce user interaction for security by always asking where to download
 * [SETUP-CHROME] On Android this blocks longtapping and saving images
 * [SETTING] General>Downloads>Always ask you where to save files ***/
user_pref("browser.download.useDownloadDir", false);
/* 2652: disable adding downloads to the system's "recent documents" list ***/
user_pref("browser.download.manager.addToRecentDocs", false);
/* 2654: disable "open with" in download dialog [FF50+] [SETUP-HARDEN]
 * This is very useful to enable when the browser is sandboxed (e.g. via AppArmor)
 * in such a way that it is forbidden to run external applications.
 * [WARNING] This may interfere with some users' workflow or methods
 * [1] https://bugzilla.mozilla.org/1281959 ***/
   // user_pref("browser.download.forbid_open_with", true);

/** EXTENSIONS ***/
/* 2660: lock down allowed extension directories
 * [SETUP-CHROME] This will break extensions, language packs, themes and any other
 * XPI files which are installed outside of profile and application directories
 * [1] https://mike.kaply.com/2012/02/21/understanding-add-on-scopes/
 * [1] archived: https://archive.is/DYjAM ***/
user_pref("extensions.enabledScopes", 5); // [HIDDEN PREF]
user_pref("extensions.autoDisableScopes", 15); // [DEFAULT: 15]
/* 2662: disable webextension restrictions on certain mozilla domains (you also need 4503) [FF60+]
 * [1] https://bugzilla.mozilla.org/buglist.cgi?bug_id=1384330,1406795,1415644,1453988 ***/
   // user_pref("extensions.webextensions.restrictedDomains", "");

/** SECURITY ***/
/* 2680: enforce CSP (Content Security Policy)
 * [WARNING] CSP is a very important and widespread security feature. Don't disable it!
 * [1] https://developer.mozilla.org/docs/Web/HTTP/CSP ***/
user_pref("security.csp.enable", true); // [DEFAULT: true]
/* 2684: enforce a security delay on some confirmation dialogs such as install, open/save
 * [1] https://www.squarefree.com/2004/07/01/race-conditions-in-security-dialogs/ ***/
user_pref("security.dialog_enable_delay", 700);

/*** [SECTION 2700]: PERSISTENT STORAGE
     Data SET by websites including
            cookies : profile\cookies.sqlite
       localStorage : profile\webappsstore.sqlite
          indexedDB : profile\storage\default
           appCache : profile\OfflineCache
     serviceWorkers :

     [NOTE] indexedDB and serviceWorkers are not available in Private Browsing Mode
     [NOTE] Blocking cookies also blocks websites access to: localStorage (incl. sessionStorage),
     indexedDB, sharedWorker, and serviceWorker (and therefore service worker cache and notifications)
     If you set a site exception for cookies (either "Allow" or "Allow for Session") then they become
     accessible to websites except shared/service workers where the cookie setting *must* be "Allow"
***/
user_pref("_user.js.parrot", "2700 syntax error: the parrot's joined the bleedin' choir invisible!");
/* 2701: disable 3rd-party cookies and site-data [SETUP-WEB]
 * 0=Accept cookies and site data, 1=(Block) All third-party cookies, 2=(Block) All cookies,
 * 3=(Block) Cookies from unvisited websites, 4=(Block) Cross-site and social media trackers (default)
 * [NOTE] You can set exceptions under site permissions or use an extension
 * [NOTE] Enforcing category to custom ensures ETP related prefs are always honored
 * [SETTING] Privacy & Security>Enhanced Tracking Protection>Custom>Cookies ***/
user_pref("network.cookie.cookieBehavior", 1);
user_pref("browser.contentblocking.category", "custom");
/* 2702: set third-party cookies (if enabled, see 2701) to session-only
   [NOTE] .sessionOnly overrides .nonsecureSessionOnly except when .sessionOnly=false and
   .nonsecureSessionOnly=true. This allows you to keep HTTPS cookies, but session-only HTTP ones
 * [1] https://feeding.cloud.geek.nz/posts/tweaking-cookies-for-privacy-in-firefox/ ***/
user_pref("network.cookie.thirdparty.sessionOnly", true);
user_pref("network.cookie.thirdparty.nonsecureSessionOnly", true); // [FF58+]
/* 2703: delete cookies and site data on close
 * 0=keep until they expire (default), 2=keep until you close Firefox
 * [NOTE] The setting below is disabled (but not changed) if you block all cookies (2701 = 2)
 * [SETTING] Privacy & Security>Cookies and Site Data>Delete cookies and site data when Firefox is closed ***/
   // user_pref("network.cookie.lifetimePolicy", 2);
/* 2710: disable DOM (Document Object Model) Storage
 * [WARNING] This will break a LOT of sites' functionality AND extensions!
 * You are better off using an extension for more granular control ***/
   // user_pref("dom.storage.enabled", false);
/* 2730: enforce no offline cache storage (appCache)
 * The API is easily fingerprinted, use the "storage" pref instead ***/
   // user_pref("browser.cache.offline.enable", false);
user_pref("browser.cache.offline.storage.enable", false); // [FF71+] [DEFAULT: false FF84+]
/* 2740: disable service worker cache and cache storage
 * [NOTE] We clear service worker cache on exiting Firefox (see 2803)
 * [1] https://w3c.github.io/ServiceWorker/#privacy ***/
   // user_pref("dom.caches.enabled", false);
/* 2750: disable Storage API [FF51+]
 * The API gives sites the ability to find out how much space they can use, how much
 * they are already using, and even control whether or not they need to be alerted
 * before the user agent disposes of site data in order to make room for other things.
 * [1] https://developer.mozilla.org/docs/Web/API/StorageManager
 * [2] https://developer.mozilla.org/docs/Web/API/Storage_API
 * [3] https://blog.mozilla.org/l10n/2017/03/07/firefox-l10n-report-aurora-54/ ***/
   // user_pref("dom.storageManager.enabled", false);
/* 2755: disable Storage Access API [FF65+]
 * [1] https://developer.mozilla.org/en-US/docs/Web/API/Storage_Access_API ***/
   // user_pref("dom.storage_access.enabled", false);
/* 2760: enable Local Storage Next Generation (LSNG) [FF65+] ***/
user_pref("dom.storage.next_gen", true);

/*** [SECTION 2800]: SHUTDOWN
     You should set the values to what suits you best.
     - "Offline Website Data" includes appCache (2730), localStorage (2710),
       service worker cache (2740), and QuotaManager (IndexedDB (2720), asm-cache)
     - In both 2803 + 2804, the 'download' and 'history' prefs are combined in the
       Firefox interface as "Browsing & Download History" and their values will be synced
***/
user_pref("_user.js.parrot", "2800 syntax error: the parrot's bleedin' demised!");
/* 2802: enable Firefox to clear items on shutdown (see 2803)
 * [SETTING] Privacy & Security>History>Custom Settings>Clear history when Firefox closes ***/
user_pref("privacy.sanitize.sanitizeOnShutdown", true);
/* 2803: set what items to clear on shutdown (if 2802 is true) [SETUP-CHROME]
 * [NOTE] If 'history' is true, downloads will also be cleared regardless of the value
 * but if 'history' is false, downloads can still be cleared independently
 * However, this may not always be the case. The interface combines and syncs these
 * prefs when set from there, and the sanitize code may change at any time
 * [SETTING] Privacy & Security>History>Custom Settings>Clear history when Firefox closes>Settings ***/
user_pref("privacy.clearOnShutdown.cache", true);
user_pref("privacy.clearOnShutdown.cookies", true);
user_pref("privacy.clearOnShutdown.downloads", true); // see note above
user_pref("privacy.clearOnShutdown.formdata", true); // Form & Search History
user_pref("privacy.clearOnShutdown.history", true); // Browsing & Download History
user_pref("privacy.clearOnShutdown.offlineApps", true); // Offline Website Data
user_pref("privacy.clearOnShutdown.sessions", true); // Active Logins
user_pref("privacy.clearOnShutdown.siteSettings", false); // Site Preferences
/* 2804: reset default items to clear with Ctrl-Shift-Del (to match 2803) [SETUP-CHROME]
 * This dialog can also be accessed from the menu History>Clear Recent History
 * Firefox remembers your last choices. This will reset them when you start Firefox.
 * [NOTE] Regardless of what you set privacy.cpd.downloads to, as soon as the dialog
 * for "Clear Recent History" is opened, it is synced to the same as 'history' ***/
user_pref("privacy.cpd.cache", true);
user_pref("privacy.cpd.cookies", true);
   // user_pref("privacy.cpd.downloads", true); // not used, see note above
user_pref("privacy.cpd.formdata", true); // Form & Search History
user_pref("privacy.cpd.history", true); // Browsing & Download History
user_pref("privacy.cpd.offlineApps", true); // Offline Website Data
user_pref("privacy.cpd.passwords", false); // this is not listed
user_pref("privacy.cpd.sessions", true); // Active Logins
user_pref("privacy.cpd.siteSettings", false); // Site Preferences
/* 2805: clear Session Restore data when sanitizing on shutdown or manually [FF34+]
 * [NOTE] Not needed if Session Restore is not used (see 0102) or is already cleared with history (see 2803)
 * [NOTE] privacy.clearOnShutdown.openWindows prevents resuming from crashes (see 1022)
 * [NOTE] privacy.cpd.openWindows has a bug that causes an additional window to open ***/
   // user_pref("privacy.clearOnShutdown.openWindows", true);
   // user_pref("privacy.cpd.openWindows", true);
/* 2806: reset default 'Time range to clear' for 'Clear Recent History' (see 2804)
 * Firefox remembers your last choice. This will reset the value when you start Firefox.
 * 0=everything, 1=last hour, 2=last two hours, 3=last four hours,
 * 4=today, 5=last five minutes, 6=last twenty-four hours
 * [NOTE] The values 5 + 6 are not listed in the dropdown, which will display a
 * blank value if they are used, but they do work as advertised ***/
user_pref("privacy.sanitize.timeSpan", 0);

/*** [SECTION 4000]: FPI (FIRST PARTY ISOLATION)
   1278037 - indexedDB (FF51+)
   1277803 - favicons (FF52+)
   1264562 - OCSP cache (FF52+)
   1268726 - Shared Workers (FF52+)
   1316283 - SSL session cache (FF52+)
   1317927 - media cache (FF53+)
   1323644 - HSTS and HPKP (FF54+)
   1334690 - HTTP Alternative Services (FF54+)
   1334693 - SPDY/HTTP2 (FF55+)
   1337893 - DNS cache (FF55+)
   1344170 - blob: URI (FF55+)
   1300671 - data:, about: URLs (FF55+)
   1473247 - IP addresses (FF63+)
   1492607 - postMessage with targetOrigin "*" (requires 4002) (FF65+)
   1542309 - top-level domain URLs when host is in the public suffix list (FF68+)
   1506693 - pdfjs range-based requests (FF68+)
   1330467 - site permissions (FF69+)
   1534339 - IPv6 (FF73+)
***/
user_pref("_user.js.parrot", "4000 syntax error: the parrot's pegged out");
/* 4001: enable First Party Isolation [FF51+]
 * [SETUP-WEB] May break cross-domain logins and site functionality until perfected
 * [1] https://bugzilla.mozilla.org/buglist.cgi?bug_id=1260931,1299996 ***/
user_pref("privacy.firstparty.isolate", true);
/* 4002: enforce FPI restriction for window.opener [FF54+]
 * [NOTE] Setting this to false may reduce the breakage in 4001
 * FF65+ blocks postMessage with targetOrigin "*" if originAttributes don't match. But
 * to reduce breakage it ignores the 1st-party domain (FPD) originAttribute [2][3]
 * The 2nd pref removes that limitation and will only allow communication if FPDs also match.
 * [1] https://bugzilla.mozilla.org/1319773#c22
 * [2] https://bugzilla.mozilla.org/1492607
 * [3] https://developer.mozilla.org/en-US/docs/Web/API/Window/postMessage ***/
   // user_pref("privacy.firstparty.isolate.restrict_opener_access", true); // [DEFAULT: true]
   // user_pref("privacy.firstparty.isolate.block_post_message", true);
/* 4003: enable scheme with FPI [FF78+]
 * [NOTE] Experimental: existing data and site permissions are incompatible
 * and some site exceptions may not work e.g. HTTPS-only mode (see 1244) ***/
   // user_pref("privacy.firstparty.isolate.use_site", true);

/*** [SECTION 4500]: RFP (RESIST FINGERPRINTING)
   RFP covers a wide range of ongoing fingerprinting solutions.
   It is an all-or-nothing buy in: you cannot pick and choose what parts you want

   [WARNING] Do NOT use extensions to alter RFP protected metrics
   [WARNING] Do NOT use prefs in section 4600 with RFP as they can interfere

 FF41+
    418986 - limit window.screen & CSS media queries leaking identifiable info
      [TEST] https://arkenfox.github.io/TZP/tzp.html#screen
 FF50+
   1281949 - spoof screen orientation
   1281963 - hide the contents of navigator.plugins and navigator.mimeTypes (FF50+)
 FF55+
   1330890 - spoof timezone as UTC 0
   1360039 - spoof navigator.hardwareConcurrency as 2 (see 4601)
   1217238 - reduce precision of time exposed by javascript
 FF56+
   1369303 - spoof/disable performance API (see 4602, 4603)
   1333651 - spoof User Agent & Navigator API (see section 4700)
      JS: FF78+ the version is spoofed as 78, and the OS as Windows 10, OS 10.15, Android 9, or Linux
      HTTP Headers: spoofed as Windows or Android
   1369319 - disable device sensor API (see 4604)
   1369357 - disable site specific zoom (see 4605)
   1337161 - hide gamepads from content (see 4606)
   1372072 - spoof network information API as "unknown" when dom.netinfo.enabled = true (see 4607)
   1333641 - reduce fingerprinting in WebSpeech API (see 4608)
 FF57+
   1369309 - spoof media statistics (see 4610)
   1382499 - reduce screen co-ordinate fingerprinting in Touch API (see 4611)
   1217290 & 1409677 - enable fingerprinting resistance for WebGL (see 2010-12)
   1382545 - reduce fingerprinting in Animation API
   1354633 - limit MediaError.message to a whitelist
   1382533 - enable fingerprinting resistance for Presentation API
      This blocks exposure of local IP Addresses via mDNS (Multicast DNS)
 FF58+
    967895 - spoof canvas and enable site permission prompt before allowing canvas data extraction
 FF59+
   1372073 - spoof/block fingerprinting in MediaDevices API
      Spoof: enumerate devices reports one "Internal Camera" and one "Internal Microphone" if
             media.navigator.enabled is true (see 2505 which we chose to keep disabled)
      Block: suppresses the ondevicechange event (see 4612)
   1039069 - warn when language prefs are set to non en-US (see 0210, 0211)
   1222285 & 1433592 - spoof keyboard events and suppress keyboard modifier events
      Spoofing mimics the content language of the document. Currently it only supports en-US.
      Modifier events suppressed are SHIFT and both ALT keys. Chrome is not affected.
 FF60-67
   1337157 - disable WebGL debug renderer info (see 4613) (FF60+)
   1459089 - disable OS locale in HTTP Accept-Language headers (ANDROID) (FF62+)
   1479239 - return "no-preference" with prefers-reduced-motion (see 4614) (FF63+)
   1363508 - spoof/suppress Pointer Events (see 4615) (FF64+)
      FF65: pointerEvent.pointerid (1492766)
   1485266 - disable exposure of system colors to CSS or canvas (see 4616) (FF67+)
   1407366 - enable inner window letterboxing (see 4504) (FF67+)
   1494034 - return "light" with prefers-color-scheme (see 4617) (FF67+)
 FF68-77
   1564422 - spoof audioContext outputLatency (FF70+)
   1595823 - spoof audioContext sampleRate (FF72+)
   1607316 - spoof pointer as coarse and hover as none (ANDROID) (FF74+)
 FF78+
   1621433 - randomize canvas (previously FF58+ returned an all-white canvas) (FF78+)
   1653987 - limit font visibility to bundled and "Base Fonts" (see 4618) (non-ANDROID) (FF80+)
   1461454 - spoof smooth=true and powerEfficient=false for supported media in MediaCapabilities (FF82+)
***/
user_pref("_user.js.parrot", "4500 syntax error: the parrot's popped 'is clogs");
/* 4501: enable privacy.resistFingerprinting [FF41+]
 * This pref is the master switch for all other privacy.resist* prefs unless stated
 * [SETUP-WEB] RFP can cause the odd website to break in strange ways, and has a few side affects,
 * but is largely robust nowadays. Give it a try. Your choice. Also see 4504 (letterboxing).
 * [1] https://bugzilla.mozilla.org/418986 ***/
user_pref("privacy.resistFingerprinting", true);
/* 4502: set new window sizes to round to hundreds [FF55+] [SETUP-CHROME]
 * Width will round down to multiples of 200s and height to 100s, to fit your screen.
 * The override values are a starting point to round from if you want some control
 * [1] https://bugzilla.mozilla.org/1330882 ***/
   // user_pref("privacy.window.maxInnerWidth", 1000);
   // user_pref("privacy.window.maxInnerHeight", 1000);
/* 4503: disable mozAddonManager Web API [FF57+]
 * [NOTE] To allow extensions to work on AMO, you also need 2662
 * [1] https://bugzilla.mozilla.org/buglist.cgi?bug_id=1384330,1406795,1415644,1453988 ***/
user_pref("privacy.resistFingerprinting.block_mozAddonManager", true); // [HIDDEN PREF]
/* 4504: enable RFP letterboxing [FF67+]
 * Dynamically resizes the inner window by applying margins in stepped ranges [2]
 * If you use the dimension pref, then it will only apply those resolutions. The format is
 * "width1xheight1, width2xheight2, ..." (e.g. "800x600, 1000x1000, 1600x900")
 * [SETUP-WEB] This does NOT require RFP (see 4501) **for now**, so if you're not using 4501, or you are but
 * dislike margins being applied, then flip this pref, keeping in mind that it is effectively fingerprintable
 * [WARNING] The dimension pref is only meant for testing, and we recommend you DO NOT USE it
 * [1] https://bugzilla.mozilla.org/1407366
 * [2] https://hg.mozilla.org/mozilla-central/rev/6d2d7856e468#l2.32 ***/
user_pref("privacy.resistFingerprinting.letterboxing", true); // [HIDDEN PREF]
   // user_pref("privacy.resistFingerprinting.letterboxing.dimensions", ""); // [HIDDEN PREF]
/* 4510: disable showing about:blank as soon as possible during startup [FF60+]
 * When default true this no longer masks the RFP chrome resizing activity
 * [1] https://bugzilla.mozilla.org/1448423 ***/
user_pref("browser.startup.blankWindow", false);
/* 4520: disable chrome animations [FF77+] [RESTART]
 * [NOTE] pref added in FF63, but applied to chrome in FF77. RFP spoofs this for web content ***/
user_pref("ui.prefersReducedMotion", 1); // [HIDDEN PREF]

/*** [SECTION 4600]: RFP ALTERNATIVES
     [WARNING] Do NOT use prefs in this section with RFP as they can interfere
***/
user_pref("_user.js.parrot", "4600 syntax error: the parrot's crossed the Jordan");
/* [SETUP-non-RFP] Non-RFP users replace the * with a slash on this line to enable these
// FF55+
// 4601: [2514] spoof (or limit?) number of CPU cores [FF48+]
   // [NOTE] *may* affect core chrome/Firefox performance, will affect content.
   // [1] https://bugzilla.mozilla.org/1008453
   // [2] https://gitlab.torproject.org/tpo/applications/tor-browser/-/issues/21675
   // [3] https://gitlab.torproject.org/tpo/applications/tor-browser/-/issues/22127
   // [4] https://html.spec.whatwg.org/multipage/workers.html#navigator.hardwareconcurrency
   // user_pref("dom.maxHardwareConcurrency", 2);
// * * * /
// FF56+
// 4602: [2411] disable resource/navigation timing
user_pref("dom.enable_resource_timing", false);
// 4603: [2412] disable timing attacks
   // [1] https://wiki.mozilla.org/Security/Reviews/Firefox/NavigationTimingAPI
user_pref("dom.enable_performance", false);
// 4604: [2512] disable device sensor API
   // Optional protection depending on your device
   // [1] https://gitlab.torproject.org/tpo/applications/tor-browser/-/issues/15758
   // [2] https://blog.lukaszolejnik.com/stealing-sensitive-browser-data-with-the-w3c-ambient-light-sensor-api/
   // [3] https://bugzilla.mozilla.org/buglist.cgi?bug_id=1357733,1292751
   // user_pref("device.sensors.enabled", false);
// 4605: [2515] disable site specific zoom
   // Zoom levels affect screen res and are highly fingerprintable. This does not stop you using
   // zoom, it will just not use/remember any site specific settings. Zoom levels on new tabs
   // and new windows are reset to default and only the current tab retains the current zoom
user_pref("browser.zoom.siteSpecific", false);
// 4606: [2501] disable gamepad API - USB device ID enumeration
   // Optional protection depending on your connected devices
   // [1] https://gitlab.torproject.org/tpo/applications/tor-browser/-/issues/13023
   // user_pref("dom.gamepad.enabled", false);
// 4607: [2503] disable giving away network info [FF31+]
   // e.g. bluetooth, cellular, ethernet, wifi, wimax, other, mixed, unknown, none
   // [1] https://developer.mozilla.org/docs/Web/API/Network_Information_API
   // [2] https://wicg.github.io/netinfo/
   // [3] https://bugzilla.mozilla.org/960426
user_pref("dom.netinfo.enabled", false); // [DEFAULT: true on Android]
// 4608: [2021] disable the SpeechSynthesis (Text-to-Speech) part of the Web Speech API
   // [1] https://developer.mozilla.org/docs/Web/API/Web_Speech_API
   // [2] https://developer.mozilla.org/docs/Web/API/SpeechSynthesis
   // [3] https://wiki.mozilla.org/HTML5_Speech_API
user_pref("media.webspeech.synth.enabled", false);
// * * * /
// FF57+
// 4610: [2506] disable video statistics - JS performance fingerprinting [FF25+]
   // [1] https://gitlab.torproject.org/tpo/applications/tor-browser/-/issues/15757
   // [2] https://bugzilla.mozilla.org/654550
user_pref("media.video_stats.enabled", false);
// 4611: [2509] disable touch events
   // fingerprinting attack vector - leaks screen res & actual screen coordinates
   // 0=disabled, 1=enabled, 2=autodetect
   // Optional protection depending on your device
   // [1] https://developer.mozilla.org/docs/Web/API/Touch_events
   // [2] https://gitlab.torproject.org/tpo/applications/tor-browser/-/issues/10286
   // user_pref("dom.w3c_touch_events.enabled", 0);
// * * * /
// FF59+
// 4612: [2511] disable MediaDevices change detection [FF51+]
   // [1] https://developer.mozilla.org/docs/Web/Events/devicechange
   // [2] https://developer.mozilla.org/docs/Web/API/MediaDevices/ondevicechange
user_pref("media.ondevicechange.enabled", false);
// * * * /
// FF60+
// 4613: [2011] disable WebGL debug info being available to websites
   // [1] https://bugzilla.mozilla.org/1171228
   // [2] https://developer.mozilla.org/docs/Web/API/WEBGL_debug_renderer_info
user_pref("webgl.enable-debug-renderer-info", false);
// * * * /
// FF63+
// 4614: enforce prefers-reduced-motion as no-preference [FF63+] [RESTART]
   // 0=no-preference, 1=reduce
user_pref("ui.prefersReducedMotion", 0); // [HIDDEN PREF]
// FF64+
// 4615: [2516] disable PointerEvents
   // [1] https://developer.mozilla.org/en-US/docs/Web/API/PointerEvent
user_pref("dom.w3c_pointer_events.enabled", false);
// * * * /
// FF67+
// 4616: [2618] disable exposure of system colors to CSS or canvas [FF44+]
   // [NOTE] See second listed bug: may cause black on black for elements with undefined colors
   // [SETUP-CHROME] Might affect CSS in themes and extensions
   // [1] https://bugzilla.mozilla.org/buglist.cgi?bug_id=232227,1330876
user_pref("ui.use_standins_for_native_colors", true);
// 4617: enforce prefers-color-scheme as light [FF67+]
   // 0=light, 1=dark : This overrides your OS value
user_pref("ui.systemUsesDarkTheme", 0); // [HIDDEN PREF]
// FF80+
// 4618: limit font visibility (non-ANDROID) [FF79+]
   // Uses hardcoded lists with two parts: kBaseFonts + kLangPackFonts [1]
   // 1=only base system fonts, 2=also fonts from optional language packs, 3=also user-installed fonts
   // [NOTE] Bundled fonts are auto-allowed
   // [1] https://searchfox.org/mozilla-central/search?path=StandardFonts*.inc
user_pref("layout.css.font-visibility.level", 1);
// * * * /
// ***/

/*** [SECTION 4700]: RFP ALTERNATIVES (USER AGENT SPOOFING)
     These prefs are insufficient and leak. Use RFP and **nothing else**
     - Many of the user agent components can be derived by other means. When those
       values differ, you provide more bits and raise entropy. Examples include
       workers, iframes, headers, tcp/ip attributes, feature detection, and many more
     - Web extensions also lack APIs to fully protect spoofing
***/
user_pref("_user.js.parrot", "4700 syntax error: the parrot's taken 'is last bow");
/* 4701: navigator DOM object overrides
 * [WARNING] DO NOT USE ***/
   // user_pref("general.appname.override", ""); // [HIDDEN PREF]
   // user_pref("general.appversion.override", ""); // [HIDDEN PREF]
   // user_pref("general.buildID.override", ""); // [HIDDEN PREF]
   // user_pref("general.oscpu.override", ""); // [HIDDEN PREF]
   // user_pref("general.platform.override", ""); // [HIDDEN PREF]
   // user_pref("general.useragent.override", ""); // [HIDDEN PREF]

/*** [SECTION 5000]: PERSONAL
     Non-project related but useful. If any of these interest you, add them to your overrides ***/
user_pref("_user.js.parrot", "5000 syntax error: this is an ex-parrot!");
/* WELCOME & WHAT's NEW NOTICES ***/
   // user_pref("browser.startup.homepage_override.mstone", "ignore"); // master switch
   // user_pref("startup.homepage_welcome_url", "");
   // user_pref("startup.homepage_welcome_url.additional", "");
   // user_pref("startup.homepage_override_url", ""); // What's New page after updates
/* WARNINGS ***/
   // user_pref("browser.tabs.warnOnClose", false);
   // user_pref("browser.tabs.warnOnCloseOtherTabs", false);
   // user_pref("browser.tabs.warnOnOpen", false);
   // user_pref("full-screen-api.warning.delay", 0);
   // user_pref("full-screen-api.warning.timeout", 0);
/* APPEARANCE ***/
   // user_pref("browser.download.autohideButton", false); // [FF57+]
   // user_pref("toolkit.legacyUserProfileCustomizations.stylesheets", true); // [FF68+] allow userChrome/userContent
/* CONTENT BEHAVIOR ***/
   // user_pref("accessibility.typeaheadfind", true); // enable "Find As You Type"
   // user_pref("clipboard.autocopy", false); // disable autocopy default [LINUX]
   // user_pref("layout.spellcheckDefault", 2); // 0=none, 1-multi-line, 2=multi-line & single-line
/* UX BEHAVIOR ***/
   // user_pref("browser.backspace_action", 2); // 0=previous page, 1=scroll up, 2=do nothing
   // user_pref("browser.quitShortcut.disabled", true); // disable Ctrl-Q quit shortcut [LINUX] [MAC] [FF87+]
   // user_pref("browser.tabs.closeWindowWithLastTab", false);
   // user_pref("browser.tabs.loadBookmarksInTabs", true); // open bookmarks in a new tab [FF57+]
   // user_pref("browser.urlbar.decodeURLsOnCopy", true); // see bugzilla 1320061 [FF53+]
   // user_pref("general.autoScroll", false); // middle-click enabling auto-scrolling [DEFAULT: false on Linux]
   // user_pref("ui.key.menuAccessKey", 0); // disable alt key toggling the menu bar [RESTART]
   // user_pref("view_source.tab", false); // view "page/selection source" in a new window [FF68+, FF59 and under]
/* UX FEATURES: disable and hide the icons and menus ***/
   // user_pref("browser.messaging-system.whatsNewPanel.enabled", false); // What's New [FF69+]
   // user_pref("extensions.pocket.enabled", false); // Pocket Account [FF46+]
   // user_pref("identity.fxaccounts.enabled", false); // Firefox Accounts & Sync [FF60+] [RESTART]
   // user_pref("reader.parse-on-load.enabled", false); // Reader View
/* OTHER ***/
   // user_pref("browser.bookmarks.max_backups", 2);
   // user_pref("browser.newtabpage.activity-stream.asrouter.userprefs.cfr.addons", false); // disable CFR [FF67+]
      // [SETTING] General>Browsing>Recommend extensions as you browse
   // user_pref("browser.newtabpage.activity-stream.asrouter.userprefs.cfr.features", false); // disable CFR [FF67+]
      // [SETTING] General>Browsing>Recommend features as you browse
   // user_pref("network.manage-offline-status", false); // see bugzilla 620472
   // user_pref("xpinstall.signatures.required", false); // enforced extension signing (Nightly/ESR)

/*** [SECTION 9999]: DEPRECATED / REMOVED / LEGACY / RENAMED
     Documentation denoted as [-]. Items deprecated in FF78 or earlier have been archived at [1],
     which also provides a link-clickable, viewer-friendly version of the deprecated bugzilla tickets
     [1] https://github.com/arkenfox/user.js/issues/123
***/
user_pref("_user.js.parrot", "9999 syntax error: the parrot's deprecated!");
/* ESR78.x still uses all the following prefs
// [NOTE] replace the * with a slash in the line above to re-enable them
// FF79
// 0212: enforce fallback text encoding to match en-US
   // When the content or server doesn't declare a charset the browser will
   // fallback to the "Current locale" based on your application language
   // [TEST] https://hsivonen.com/test/moz/check-charset.htm
   // [1] https://gitlab.torproject.org/tpo/applications/tor-browser/-/issues/20025
   // [-] https://bugzilla.mozilla.org/1603712
user_pref("intl.charset.fallback.override", "windows-1252");
// FF82
// 0206: disable geographically specific results/search engines e.g. "browser.search.*.US"
   // i.e. ignore all of Mozilla's various search engines in multiple locales
   // [-] https://bugzilla.mozilla.org/1619926
user_pref("browser.search.geoSpecificDefaults", false);
user_pref("browser.search.geoSpecificDefaults.url", "");
// FF86
// 1205: disable SSL Error Reporting
   // [1] https://firefox-source-docs.mozilla.org/browser/base/sslerrorreport/preferences.html
   // [-] https://bugzilla.mozilla.org/1681839
user_pref("security.ssl.errorReporting.automatic", false);
user_pref("security.ssl.errorReporting.enabled", false);
user_pref("security.ssl.errorReporting.url", "");
// 2653: disable hiding mime types (Options>General>Applications) not associated with a plugin
   // [-] https://bugzilla.mozilla.org/1581678
user_pref("browser.download.hide_plugins_without_extensions", false);
// ***/

/* END: internal custom pref to test for syntax errors ***/
user_pref("_user.js.parrot", "SUCCESS: No no he's not dead, he's, he's restin'!");<|MERGE_RESOLUTION|>--- conflicted
+++ resolved
@@ -1025,13 +1025,8 @@
 /* 2402: disable website access to clipboard events/content [SETUP-HARDEN]
  * [NOTE] This will break some sites' functionality e.g. Outlook, Twitter, Facebook, Wordpress
  * This applies to onCut/onCopy/onPaste events - i.e. it requires interaction with the website
-<<<<<<< HEAD
- * [WARNING] In FF87 or lower, if both 'middlemouse.paste' and 'general.autoScroll'
- * are true (at least one is default false) then clipboard events can leak [1]
-=======
  * [WARNING] If both 'middlemouse.paste' and 'general.autoScroll' are true (at least one
  * is default false) then enabling this pref can leak clipboard content [1]
->>>>>>> 9138e342
  * [1] https://bugzilla.mozilla.org/1528289 ***/
    // user_pref("dom.event.clipboardevents.enabled", false);
 /* 2404: disable clipboard commands (cut/copy) from "non-privileged" content [FF41+]
